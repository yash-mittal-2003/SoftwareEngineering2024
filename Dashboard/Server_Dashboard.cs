--- conflicted
+++ resolved
@@ -1,696 +1,660 @@
-﻿using System.Collections.ObjectModel;
-using System.ComponentModel;
-using System.Diagnostics;
-using System.Linq.Expressions;
-using System.Net;
-using System.Net.Sockets;
-using System.Text.Json;
-using System.Text.Json.Serialization;
-using Networking;
-using Networking.Communication;
-using WhiteboardGUI;
-<<<<<<< HEAD
-using WhiteboardGUI.ViewModel;
-=======
-using Content.ChatViewModel;
-using Content;
->>>>>>> 2b849bcc
-
-namespace Dashboard;
-
-/// <summary>
-/// Enum representing different actions in the Dashboard.
-/// </summary>
-public enum Action
-{
-    ClientUserConnected,
-    ClientUserLeft,
-    ServerSendUserID,
-    ServerUserAdded,
-    ServerUserLeft,
-    ServerEnd,
-    StartOfMeeting
-}
-
-/// <summary>
-/// Class representing the details of the dashboard.
-/// </summary>
-[JsonSerializable(typeof(DashboardDetails))]
-public class DashboardDetails
-{
-    [JsonInclude]
-    public UserDetails? User { get; set; }
-
-    [JsonInclude]
-    public bool IsConnected { get; set; }
-
-    [JsonInclude]
-    public Action Action { get; set; }
-
-    [JsonInclude]
-    public string? Msg { get; set; }
-}
-
-/// <summary>
-/// Server dashboard class implementing notification handler.
-/// </summary>
-public class ServerDashboard : INotificationHandler
-{
-    private ICommunicator _communicator;
-
-    /// <summary>
-    /// Gets or sets the user name.
-    /// </summary>
-    private string UserName { get; set; }
-
-    /// <summary>
-    /// Gets or sets the user email.
-    /// </summary>
-    private string UserEmail { get; set; }
-
-    /// <summary>
-    /// Gets or sets the profile picture URL.
-    /// </summary>
-    private string ProfilePictureUrl { get; set; }
-
-    /// <summary>
-    /// Gets or sets the server IP.
-    /// </summary>
-    private string ServerIp { get; set; } = string.Empty;
-
-    /// <summary>
-    /// Gets or sets the server port.
-    /// </summary>
-    private string ServerPort { get; set; } = string.Empty;
-
-    public int TotalUserCount { get; private set; } = 1;  // Start at 1 since server is user 1
-    public int CurrentUserCount { get; private set; } = 1;
-
-    /// <summary>
-    /// Gets the server user list.
-    /// </summary>
-    public ObservableCollection<UserDetails> ServerUserList { get; private set; } = new ObservableCollection<UserDetails>();
-<<<<<<< HEAD
-
-    /// <summary>
-    /// Gets the total server user list.
-    /// </summary>
-    public ObservableCollection<UserDetails> TotalServerUserList { get; private set; } = new ObservableCollection<UserDetails>();
-
-    public FileCloner.Models.NetworkService.Server _fileClonerInstance = FileCloner.Models.NetworkService.Server.GetServerInstance();
-    public Updater.Server _updaterServerInstance = Updater.Server.GetServerInstance();
-
-=======
-
-    /// <summary>
-    /// Gets the total server user list.
-    /// </summary>
-    public ObservableCollection<UserDetails> TotalServerUserList { get; private set; } = new ObservableCollection<UserDetails>();
-
-
-
-    public FileCloner.Models.NetworkService.Server _fileClonerInstance = FileCloner.Models.NetworkService.Server.GetServerInstance();
-    public Updater.Server _updaterServerInstance = Updater.Server.GetServerInstance();
-    MainViewModel _contentInstance = MainViewModel.GetInstance;
-    ChatServer _contentServerInstance = ChatServer.GetServerInstance;
-
-    public Dictionary<int, string> clientDict = new();
->>>>>>> 2b849bcc
-    /// <summary>
-    /// Initializes a new instance of the ServerDashboard class.
-    /// </summary>
-    /// <param name="communicator">Communicator instance.</param>
-    /// <param name="username">User name.</param>
-    /// <param name="useremail">User email.</param>
-    /// <param name="profilePictureUrl">Profile picture URL.</param>
-    public ServerDashboard(ICommunicator communicator, string username, string useremail, string profilePictureUrl)
-    {
-        _communicator = communicator;
-        _communicator.Subscribe("Dashboard", this, true);
-        UserName = username;
-        UserEmail = useremail;
-        ProfilePictureUrl = profilePictureUrl;
-        ServerUserList.CollectionChanged += (s, e) => OnPropertyChanged(nameof(ServerUserList));
-    }
-
-    /// <summary>
-    /// Initializes the server dashboard and starts the server.
-    /// </summary>
-    /// <returns>Server credentials.</returns>
-    public string Initialize()
-    {
-<<<<<<< HEAD
-        var serverUser = new UserDetails
-        {
-            UserName = UserName,
-            UserEmail = UserEmail,
-            UserId = "1",
-            IsHost = true,
-            ProfilePictureUrl = ProfilePictureUrl
-        };
-        ServerUserList.Add(serverUser);
-        TotalServerUserList.Add(serverUser);
-
-        string serverCredentials = "failure";
-        while (serverCredentials == "failure")
-        {
-=======
-        var serverUser = new UserDetails {
-            UserName = UserName,
-            UserEmail = UserEmail,
-            UserId = "1",
-            IsHost = true,
-            ProfilePictureUrl = ProfilePictureUrl
-        };
-        ServerUserList.Add(serverUser);
-        TotalServerUserList.Add(serverUser);
-        clientDict[2] = UserName;
-        //_contentServerInstance.GetClientDictionary(clientDict);
-
-        string serverCredentials = "failure";
-        while (serverCredentials == "failure")
-        {
->>>>>>> 2b849bcc
-            serverCredentials = _communicator.Start();
-        }
-        if (serverCredentials != "failure")
-        {
-            string[] parts = serverCredentials.Split(':');
-            ServerIp = parts[0];
-            ServerPort = parts[1];
-<<<<<<< HEAD
-
-            ICommunicator _client = CommunicationFactory.GetCommunicator(isClientSide: true);
-            _client.Start(ServerIp, ServerPort);
-
-=======
-
-            ICommunicator _client = CommunicationFactory.GetCommunicator(isClientSide: true);
-            _client.Start(ServerIp, ServerPort);
-
->>>>>>> 2b849bcc
-            // Notify that server user is ready
-            OnPropertyChanged(nameof(ServerUserList));
-        }
-        Trace.WriteLine("[DashboardServer] started server");
-        WhiteboardGUI.Models.ServerOrClient serverOrClient = WhiteboardGUI.Models.ServerOrClient.ServerOrClientInstance;
-
-        serverOrClient.SetUserDetails(UserName, "1", UserEmail, ProfilePictureUrl);
-
-<<<<<<< HEAD
-=======
-
-        Trace.WriteLine("[DashboardServer] started server");
-        _contentInstance.SetUserDetails_server(UserName, ProfilePictureUrl);
-        WhiteboardGUI.Models.ServerOrClient serverOrClient = WhiteboardGUI.Models.ServerOrClient.ServerOrClientInstance;
-
-        serverOrClient.SetUserDetails(UserName, "1");
->>>>>>> 2b849bcc
-        return serverCredentials;
-    }
-
-    /// <summary>
-    /// Broadcasts a message to all connected users.
-    /// </summary>
-    /// <param name="message">Message to be sent.</param>
-    public void BroadcastMessage(string message)
-    {
-        foreach (UserDetails user in ServerUserList)
-        {
-            if (user.UserId != null)
-            {
-                SendMessage(user.UserId, message);
-            }
-        }
-    }
-
-    /// <summary>
-    /// Sends a message to a specific client.
-    /// </summary>
-    /// <param name="clientIP">Client IP address.</param>
-    /// <param name="message">Message to be sent.</param>
-    public void SendMessage(string clientIP, string message)
-    {
-        try
-        {
-            _communicator.Send(message, "Dashboard", clientIP);
-<<<<<<< HEAD
-        }
-        catch (Exception ex)
-        {
-            Console.WriteLine($"Error sending message: {ex.Message}");
-        }
-    }
-
-    /// <summary>
-    /// Handles data received from clients.
-    /// </summary>
-    /// <param name="message">Received message.</param>
-    public void OnDataReceived(string message)
-    {
-        try
-        {
-            DashboardDetails? details = JsonSerializer.Deserialize<DashboardDetails>(message);
-            if (details == null)
-            {
-                Console.WriteLine("Error: Deserialized message is null");
-                return;
-            }
-            Trace.WriteLine("[Dashserver]" + details.Action);
-            switch (details.Action)
-            {
-                case Action.ClientUserConnected:
-                    HandleUserConnected(details);
-                    break;
-                case Action.ClientUserLeft:
-                    HandleUserLeft(details);
-                    break;
-                default:
-                    Console.WriteLine($"Unknown action: {details.Action}");
-                    break;
-            }
-        }
-        catch (JsonException ex)
-        {
-            Console.WriteLine($"Error deserializing message: {ex.Message}");
-        }
-    }
-
-    /// <summary>
-    /// Handles a user connecting to the server.
-    /// </summary>
-    /// <param name="details">Details of the connected user.</param>
-    private void HandleUserConnected(DashboardDetails details)
-    {
-        Trace.WriteLine("[DashboardServer] received client info");
-        if (details?.User != null)
-        {
-            var userToUpdate = ServerUserList.FirstOrDefault(u => u.UserId == details.User.UserId);
-            var userInTotalList = TotalServerUserList.FirstOrDefault(u => u.UserId == details.User.UserId);
-
-            if (userToUpdate == null)
-            {
-                // Update user details
-                string newUserId = details.User.UserId ?? string.Empty;
-
-                // Update the existing user's details
-                var newUserDetails = new UserDetails
-                {
-                    UserName = details.User.UserName,
-                    UserEmail = details.User.UserEmail,
-                    IsHost = false,
-                    ProfilePictureUrl = details.User.ProfilePictureUrl, // Update profile picture URL
-                    UserId = newUserId
-                };
-
-                ServerUserList.Add(newUserDetails);
-
-                if (userInTotalList == null)
-                {
-                    TotalServerUserList.Add(newUserDetails);
-                }
-
-                var listUsers = new List<UserDetails>(ServerUserList);
-                var jsonUserList = JsonSerializer.Serialize(listUsers);
-                SendMessage(newUserId, jsonUserList);
-
-                // Create message for new user joined
-                DashboardDetails dashboardMessage = new()
-                {
-                    User = newUserDetails,
-                    Action = Action.ServerUserAdded,
-                    Msg = "User " + newUserDetails.UserName + " Joined"
-                };
-
-                // First send individual update
-                string joinMessage = JsonSerializer.Serialize(dashboardMessage);
-                BroadcastMessage(joinMessage);
-
-                // Trigger UI update
-                OnPropertyChanged(nameof(ServerUserList));
-            }
-        }
-    }
-
-    /// <summary>
-    /// Handles a user leaving the server.
-    /// </summary>
-    /// <param name="details">Details of the user leaving.</param>
-    private void HandleUserLeft(DashboardDetails details)
-    {
-        if (details?.User != null)
-        {
-            var userToRemove = ServerUserList.FirstOrDefault(u => u.UserId == details.User.UserId);
-            if (userToRemove != null)
-            {
-                DashboardDetails dashboardMessage = new()
-                {
-                    User = details.User,
-                    Action = Action.ServerUserLeft,
-                    Msg = "User with " + userToRemove.UserName + " Left"
-                };
-
-                CurrentUserCount--;
-                string jsonMessage = JsonSerializer.Serialize(dashboardMessage);
-                ServerUserList.Remove(userToRemove);
-                OnPropertyChanged(nameof(ServerUserList));
-                BroadcastMessage(jsonMessage);
-
-                Trace.WriteLine($"[Dashboard server] {userToRemove.UserName} left");
-            }
-        }
-    }
-
-    /// <summary>
-    /// Handles the start of the meeting.
-    /// </summary>
-    private void HandleStartOfMeeting()
-    {
-        Trace.WriteLine("[Dash Server] Meeting started");
-    }
-
-    /// <summary>
-    /// Stops the server and ends the meeting.
-    /// </summary>
-    /// <returns>True if the server stops successfully.</returns>
-    public bool ServerStop()
-    {
-        DashboardDetails dashboardMessage = new()
-        {
-            Action = Action.ServerEnd,
-            Msg = "Meeting Ended"
-        };
-        string jsonMessage = JsonSerializer.Serialize(dashboardMessage);
-        BroadcastMessage(jsonMessage);
-        ServerUserList.Clear();
-        System.Threading.Thread.Sleep(8000);
-        _communicator.Stop();
-        return true;
-    }
-
-    /// <summary>
-    /// Handles a new client joining the server.
-    /// </summary>
-    /// <param name="socket">Client socket.</param>
-    /// <param name="ip">Client IP address.</param>
-    /// <param name="port">Client port number.</param>
-    public void OnClientJoined(TcpClient socket, string? ip, string? port)
-    {
-        TotalUserCount++;
-        CurrentUserCount++;
-
-        string newUserId = TotalUserCount.ToString();
-
-        // Create new user with temporary placeholder - don't set a name yet
-        UserDetails details = new UserDetails
-        {
-            UserId = newUserId,
-            UserEmail = "",
-            IsHost = false
-        };
-
-        _communicator.AddClient(newUserId, socket);
-
-        _updaterServerInstance.SetUser(newUserId, socket);
-
-        _fileClonerInstance.SetUser(newUserId,socket);
-
-        // Send only the userId to the new client
-        DashboardDetails dashboardMessage = new DashboardDetails
-        {
-            User = new UserDetails { UserId = newUserId },  // Only send userId
-            Action = Action.ServerSendUserID,
-            IsConnected = true
-        };
-
-        string jsonMessage = JsonSerializer.Serialize(dashboardMessage);
-        _communicator.Send(jsonMessage, "Dashboard", newUserId);
-    }
-
-    /// <summary>
-    /// Handles a client leaving the server.
-    /// </summary>
-    /// <param name="clientId">Client ID.</param>
-    public void OnClientLeft(string clientId)
-    {
-        var userLeaving = ServerUserList.FirstOrDefault(u => u.UserId == clientId);
-
-        if (userLeaving != null)
-        {
-            DashboardDetails dashboardMessage = new()
-            {
-                Action = Action.ServerUserLeft,
-                Msg = "User with " + userLeaving.UserName + " left"
-            };
-            string jsonMessage = JsonSerializer.Serialize(dashboardMessage);
-
-            ServerUserList.Remove(userLeaving);
-            _communicator.RemoveClient(clientId);
-
-            OnPropertyChanged(nameof(ServerUserList));
-            BroadcastMessage(jsonMessage);
-=======
-        }
-        catch (Exception ex)
-        {
-            Console.WriteLine($"Error sending message: {ex.Message}");
-        }
-    }
-
-    /// <summary>
-    /// Handles data received from clients.
-    /// </summary>
-    /// <param name="message">Received message.</param>
-    public void OnDataReceived(string message)
-    {
-        try
-        {
-            DashboardDetails? details = JsonSerializer.Deserialize<DashboardDetails>(message);
-            if (details == null)
-            {
-                Console.WriteLine("Error: Deserialized message is null");
-                return;
-            }
-            Trace.WriteLine("[Dashserver]" + details.Action);
-            switch (details.Action)
-            {
-                case Action.ClientUserConnected:
-                    HandleUserConnected(details);
-                    break;
-                case Action.ClientUserLeft:
-                    HandleUserLeft(details);
-                    break;
-                default:
-                    Console.WriteLine($"Unknown action: {details.Action}");
-                    break;
-            }
-        }
-        catch (JsonException ex)
-        {
-            Console.WriteLine($"Error deserializing message: {ex.Message}");
-        }
-    }
-
-    /// <summary>
-    /// Handles a user connecting to the server.
-    /// </summary>
-    /// <param name="details">Details of the connected user.</param>
-    private void HandleUserConnected(DashboardDetails details)
-    {
-        Trace.WriteLine("[DashboardServer] received client info");
-        if (details?.User != null)
-        {
-            var userToUpdate = ServerUserList.FirstOrDefault(u => u.UserId == details.User.UserId);
-            var userInTotalList = TotalServerUserList.FirstOrDefault(u => u.UserId == details.User.UserId);
-
-            if (userToUpdate == null)
-            {
-                // Update user details
-                string newUserId = details.User.UserId ?? string.Empty;
-
-                // Update the existing user's details
-                var newUserDetails = new UserDetails {
-                    UserName = details.User.UserName,
-                    UserEmail = details.User.UserEmail,
-                    IsHost = false,
-                    ProfilePictureUrl = details.User.ProfilePictureUrl, // Update profile picture URL
-                    UserId = newUserId
-                };
-
-                ServerUserList.Add(newUserDetails);
-
-
-                clientDict[int.Parse(newUserId)] = details.User.UserName;
-
-                _contentServerInstance.GetClientDictionary(clientDict);
-                _contentServerInstance.GetClientDictionary(clientDict);
-
-                if (userInTotalList == null)
-                {
-                    TotalServerUserList.Add(newUserDetails);
-                }
-
-                var listUsers = new List<UserDetails>(ServerUserList);
-                var jsonUserList = JsonSerializer.Serialize(listUsers);
-                SendMessage(newUserId, jsonUserList);
-
-                // Create message for new user joined
-                DashboardDetails dashboardMessage = new() {
-                    User = newUserDetails,
-                    Action = Action.ServerUserAdded,
-                    Msg = "User " + newUserDetails.UserName + " Joined"
-                };
-
-                // First send individual update
-                string joinMessage = JsonSerializer.Serialize(dashboardMessage);
-                BroadcastMessage(joinMessage);
-
-                // Trigger UI update
-                OnPropertyChanged(nameof(ServerUserList));
-            }
-        }
-    }
-
-    /// <summary>
-    /// Handles a user leaving the server.
-    /// </summary>
-    /// <param name="details">Details of the user leaving.</param>
-    private void HandleUserLeft(DashboardDetails details)
-    {
-        if (details?.User != null)
-        {
-            var userToRemove = ServerUserList.FirstOrDefault(u => u.UserId == details.User.UserId);
-            if (userToRemove != null)
-            {
-                DashboardDetails dashboardMessage = new() {
-                    User = details.User,
-                    Action = Action.ServerUserLeft,
-                    Msg = "User with " + userToRemove.UserName + " Left"
-                };
-
-                CurrentUserCount--;
-                string jsonMessage = JsonSerializer.Serialize(dashboardMessage);
-                ServerUserList.Remove(userToRemove);
-                OnPropertyChanged(nameof(ServerUserList));
-                BroadcastMessage(jsonMessage);
-
-                Trace.WriteLine($"[Dashboard server] {userToRemove.UserName} left");
-            }
->>>>>>> 2b849bcc
-        }
-    }
-
-    /// <summary>
-<<<<<<< HEAD
-    /// Event triggered when a property value changes.
-    /// </summary>
-    public event PropertyChangedEventHandler? PropertyChanged;
-
-    /// <summary>
-    /// Notifies listeners that a property value has changed.
-    /// </summary>
-    /// <param name="property">Property name.</param>
-    protected void OnPropertyChanged(string property)
-    {
-        PropertyChanged?.Invoke(this, new PropertyChangedEventArgs(property));
-=======
-    /// Handles the start of the meeting.
-    /// </summary>
-    private void HandleStartOfMeeting()
-    {
-        Trace.WriteLine("[Dash Server] Meeting started");
-    }
-
-    /// <summary>
-    /// Stops the server and ends the meeting.
-    /// </summary>
-    /// <returns>True if the server stops successfully.</returns>
-    public bool ServerStop()
-    {
-        DashboardDetails dashboardMessage = new() {
-            Action = Action.ServerEnd,
-            Msg = "Meeting Ended"
-        };
-        string jsonMessage = JsonSerializer.Serialize(dashboardMessage);
-        BroadcastMessage(jsonMessage);
-        ServerUserList.Clear();
-        return true;
-    }
-
-    /// <summary>
-    /// Handles a new client joining the server.
-    /// </summary>
-    /// <param name="socket">Client socket.</param>
-    /// <param name="ip">Client IP address.</param>
-    /// <param name="port">Client port number.</param>
-    public void OnClientJoined(TcpClient socket, string? ip, string? port)
-    {
-        TotalUserCount++;
-        CurrentUserCount++;
-
-        string newUserId = TotalUserCount.ToString();
-
-        // Create new user with temporary placeholder - don't set a name yet
-        UserDetails details = new UserDetails {
-            UserId = newUserId,
-            UserEmail = "",
-            IsHost = false
-        };
-
-        _communicator.AddClient(newUserId, socket);
-
-
-        _updaterServerInstance.SetUser(newUserId, socket);
-
-        _fileClonerInstance.SetUser(newUserId, socket);
-
-        // Send only the userId to the new client
-        DashboardDetails dashboardMessage = new DashboardDetails {
-            User = new UserDetails { UserId = newUserId },  // Only send userId
-            Action = Action.ServerSendUserID,
-            IsConnected = true
-        };
-
-        string jsonMessage = JsonSerializer.Serialize(dashboardMessage);
-        _communicator.Send(jsonMessage, "Dashboard", newUserId);
-    }
-
-    /// <summary>
-    /// Handles a client leaving the server.
-    /// </summary>
-    /// <param name="clientId">Client ID.</param>
-    public void OnClientLeft(string clientId)
-    {
-        var userLeaving = ServerUserList.FirstOrDefault(u => u.UserId == clientId);
-
-        if (userLeaving != null)
-        {
-            DashboardDetails dashboardMessage = new() {
-                Action = Action.ServerUserLeft,
-                Msg = "User with " + userLeaving.UserName + " left"
-            };
-            string jsonMessage = JsonSerializer.Serialize(dashboardMessage);
-
-            ServerUserList.Remove(userLeaving);
-            _communicator.RemoveClient(clientId);
-
-            OnPropertyChanged(nameof(ServerUserList));
-            BroadcastMessage(jsonMessage);
-        }
->>>>>>> 2b849bcc
-    }
-
-    /// <summary>
-    /// Event triggered when a property value changes.
-    /// </summary>
-    public event PropertyChangedEventHandler? PropertyChanged;
-
-    /// <summary>
-    /// Notifies listeners that a property value has changed.
-    /// </summary>
-    /// <param name="property">Property name.</param>
-    protected void OnPropertyChanged(string property)
-    {
-        PropertyChanged?.Invoke(this, new PropertyChangedEventArgs(property));
-    }
-}
+﻿using System.Collections.ObjectModel;
+using System.ComponentModel;
+using System.Diagnostics;
+using System.Linq.Expressions;
+using System.Net;
+using System.Net.Sockets;
+using System.Text.Json;
+using System.Text.Json.Serialization;
+using Networking;
+using Networking.Communication;
+using WhiteboardGUI;
+using WhiteboardGUI.ViewModel;
+using Content.ChatViewModel;
+using Content;
+
+namespace Dashboard;
+
+/// <summary>
+/// Enum representing different actions in the Dashboard.
+/// </summary>
+public enum Action
+{
+    ClientUserConnected,
+    ClientUserLeft,
+    ServerSendUserID,
+    ServerUserAdded,
+    ServerUserLeft,
+    ServerEnd,
+    StartOfMeeting
+}
+
+/// <summary>
+/// Class representing the details of the dashboard.
+/// </summary>
+[JsonSerializable(typeof(DashboardDetails))]
+public class DashboardDetails
+{
+    [JsonInclude]
+    public UserDetails? User { get; set; }
+
+    [JsonInclude]
+    public bool IsConnected { get; set; }
+
+    [JsonInclude]
+    public Action Action { get; set; }
+
+    [JsonInclude]
+    public string? Msg { get; set; }
+}
+
+/// <summary>
+/// Server dashboard class implementing notification handler.
+/// </summary>
+public class ServerDashboard : INotificationHandler
+{
+    private ICommunicator _communicator;
+
+    /// <summary>
+    /// Gets or sets the user name.
+    /// </summary>
+    private string UserName { get; set; }
+
+    /// <summary>
+    /// Gets or sets the user email.
+    /// </summary>
+    private string UserEmail { get; set; }
+
+    /// <summary>
+    /// Gets or sets the profile picture URL.
+    /// </summary>
+    private string ProfilePictureUrl { get; set; }
+
+    /// <summary>
+    /// Gets or sets the server IP.
+    /// </summary>
+    private string ServerIp { get; set; } = string.Empty;
+
+    /// <summary>
+    /// Gets or sets the server port.
+    /// </summary>
+    private string ServerPort { get; set; } = string.Empty;
+
+    public int TotalUserCount { get; private set; } = 1;  // Start at 1 since server is user 1
+    public int CurrentUserCount { get; private set; } = 1;
+
+    /// <summary>
+    /// Gets the server user list.
+    /// </summary>
+    public ObservableCollection<UserDetails> ServerUserList { get; private set; } = new ObservableCollection<UserDetails>();
+
+    /// <summary>
+    /// Gets the total server user list.
+    /// </summary>
+    public ObservableCollection<UserDetails> TotalServerUserList { get; private set; } = new ObservableCollection<UserDetails>();
+
+    public FileCloner.Models.NetworkService.Server _fileClonerInstance = FileCloner.Models.NetworkService.Server.GetServerInstance();
+    public Updater.Server _updaterServerInstance = Updater.Server.GetServerInstance();
+
+
+
+    public FileCloner.Models.NetworkService.Server _fileClonerInstance = FileCloner.Models.NetworkService.Server.GetServerInstance();
+    public Updater.Server _updaterServerInstance = Updater.Server.GetServerInstance();
+    MainViewModel _contentInstance = MainViewModel.GetInstance;
+    ChatServer _contentServerInstance = ChatServer.GetServerInstance;
+
+    public Dictionary<int, string> clientDict = new();
+    /// <summary>
+    /// Initializes a new instance of the ServerDashboard class.
+    /// </summary>
+    /// <param name="communicator">Communicator instance.</param>
+    /// <param name="username">User name.</param>
+    /// <param name="useremail">User email.</param>
+    /// <param name="profilePictureUrl">Profile picture URL.</param>
+    public ServerDashboard(ICommunicator communicator, string username, string useremail, string profilePictureUrl)
+    {
+        _communicator = communicator;
+        _communicator.Subscribe("Dashboard", this, true);
+        UserName = username;
+        UserEmail = useremail;
+        ProfilePictureUrl = profilePictureUrl;
+        ServerUserList.CollectionChanged += (s, e) => OnPropertyChanged(nameof(ServerUserList));
+    }
+
+    /// <summary>
+    /// Initializes the server dashboard and starts the server.
+    /// </summary>
+    /// <returns>Server credentials.</returns>
+    public string Initialize()
+    {
+        var serverUser = new UserDetails
+        {
+
+        var serverUser = new UserDetails {
+            UserName = UserName,
+            UserEmail = UserEmail,
+            UserId = "1",
+            IsHost = true,
+            ProfilePictureUrl = ProfilePictureUrl
+        };
+        ServerUserList.Add(serverUser);
+        TotalServerUserList.Add(serverUser);
+
+        clientDict[2] = UserName;
+        //_contentServerInstance.GetClientDictionary(clientDict);
+
+        string serverCredentials = "failure";
+        while (serverCredentials == "failure")
+        {
+            serverCredentials = _communicator.Start();
+        }
+        if (serverCredentials != "failure")
+        {
+            string[] parts = serverCredentials.Split(':');
+            ServerIp = parts[0];
+            ServerPort = parts[1];
+
+            ICommunicator _client = CommunicationFactory.GetCommunicator(isClientSide: true);
+            _client.Start(ServerIp, ServerPort);
+
+            // Notify that server user is ready
+            OnPropertyChanged(nameof(ServerUserList));
+        }
+        Trace.WriteLine("[DashboardServer] started server");
+        WhiteboardGUI.Models.ServerOrClient serverOrClient = WhiteboardGUI.Models.ServerOrClient.ServerOrClientInstance;
+
+        serverOrClient.SetUserDetails(UserName, "1", UserEmail, ProfilePictureUrl);
+
+        return serverCredentials;
+    }
+
+
+        Trace.WriteLine("[DashboardServer] started server");
+        _contentInstance.SetUserDetails_server(UserName, ProfilePictureUrl);
+        WhiteboardGUI.Models.ServerOrClient serverOrClient = WhiteboardGUI.Models.ServerOrClient.ServerOrClientInstance;
+
+        serverOrClient.SetUserDetails(UserName, "1");
+        return serverCredentials;
+    }
+
+
+    /// <summary>
+    /// Broadcasts a message to all connected users.
+    /// </summary>
+    /// <param name="message">Message to be sent.</param>
+    public void BroadcastMessage(string message)
+    {
+        foreach (UserDetails user in ServerUserList)
+        {
+            if (user.UserId != null)
+            {
+                SendMessage(user.UserId, message);
+            }
+        }
+    }
+
+    /// <summary>
+    /// Sends a message to a specific client.
+    /// </summary>
+    /// <param name="clientIP">Client IP address.</param>
+    /// <param name="message">Message to be sent.</param>
+    public void SendMessage(string clientIP, string message)
+    {
+        try
+        {
+            _communicator.Send(message, "Dashboard", clientIP);
+        }
+        catch (Exception ex)
+
+        {
+            Console.WriteLine($"Error sending message: {ex.Message}");
+        }
+    }
+
+    /// <summary>
+    /// Handles data received from clients.
+    /// </summary>
+    /// <param name="message">Received message.</param>
+    public void OnDataReceived(string message)
+    {
+        try
+        {
+            DashboardDetails? details = JsonSerializer.Deserialize<DashboardDetails>(message);
+            if (details == null)
+            {
+                Console.WriteLine("Error: Deserialized message is null");
+                return;
+            }
+            Trace.WriteLine("[Dashserver]" + details.Action);
+            switch (details.Action)
+            {
+                case Action.ClientUserConnected:
+                    HandleUserConnected(details);
+                    break;
+                case Action.ClientUserLeft:
+                    HandleUserLeft(details);
+                    break;
+                default:
+                    Console.WriteLine($"Unknown action: {details.Action}");
+                    break;
+            }
+        }
+        catch (JsonException ex)
+        {
+            Console.WriteLine($"Error deserializing message: {ex.Message}");
+        }
+    }
+
+    /// <summary>
+    /// Handles a user connecting to the server.
+    /// </summary>
+    /// <param name="details">Details of the connected user.</param>
+    private void HandleUserConnected(DashboardDetails details)
+    {
+        Trace.WriteLine("[DashboardServer] received client info");
+        if (details?.User != null)
+        {
+            var userToUpdate = ServerUserList.FirstOrDefault(u => u.UserId == details.User.UserId);
+            var userInTotalList = TotalServerUserList.FirstOrDefault(u => u.UserId == details.User.UserId);
+
+            if (userToUpdate == null)
+            {
+                // Update user details
+                string newUserId = details.User.UserId ?? string.Empty;
+
+                // Update the existing user's details
+                var newUserDetails = new UserDetails
+                {
+                    UserName = details.User.UserName,
+                    UserEmail = details.User.UserEmail,
+                    IsHost = false,
+                    ProfilePictureUrl = details.User.ProfilePictureUrl, // Update profile picture URL
+                    UserId = newUserId
+                };
+
+                ServerUserList.Add(newUserDetails);
+
+                if (userInTotalList == null)
+                {
+                    TotalServerUserList.Add(newUserDetails);
+                }
+
+                var listUsers = new List<UserDetails>(ServerUserList);
+                var jsonUserList = JsonSerializer.Serialize(listUsers);
+                SendMessage(newUserId, jsonUserList);
+
+                // Create message for new user joined
+                DashboardDetails dashboardMessage = new()
+                {
+                    User = newUserDetails,
+                    Action = Action.ServerUserAdded,
+                    Msg = "User " + newUserDetails.UserName + " Joined"
+                };
+
+                // First send individual update
+                string joinMessage = JsonSerializer.Serialize(dashboardMessage);
+                BroadcastMessage(joinMessage);
+
+                // Trigger UI update
+                OnPropertyChanged(nameof(ServerUserList));
+            }
+        }
+    }
+
+    /// <summary>
+    /// Handles a user leaving the server.
+    /// </summary>
+    /// <param name="details">Details of the user leaving.</param>
+    private void HandleUserLeft(DashboardDetails details)
+    {
+        if (details?.User != null)
+        {
+            var userToRemove = ServerUserList.FirstOrDefault(u => u.UserId == details.User.UserId);
+            if (userToRemove != null)
+            {
+                DashboardDetails dashboardMessage = new()
+                {
+                    User = details.User,
+                    Action = Action.ServerUserLeft,
+                    Msg = "User with " + userToRemove.UserName + " Left"
+                };
+
+                CurrentUserCount--;
+                string jsonMessage = JsonSerializer.Serialize(dashboardMessage);
+                ServerUserList.Remove(userToRemove);
+                OnPropertyChanged(nameof(ServerUserList));
+                BroadcastMessage(jsonMessage);
+
+                Trace.WriteLine($"[Dashboard server] {userToRemove.UserName} left");
+            }
+        }
+    }
+
+    /// <summary>
+    /// Handles the start of the meeting.
+    /// </summary>
+    private void HandleStartOfMeeting()
+    {
+        Trace.WriteLine("[Dash Server] Meeting started");
+    }
+
+    /// <summary>
+    /// Stops the server and ends the meeting.
+    /// </summary>
+    /// <returns>True if the server stops successfully.</returns>
+    public bool ServerStop()
+    {
+        DashboardDetails dashboardMessage = new()
+        {
+            Action = Action.ServerEnd,
+            Msg = "Meeting Ended"
+        };
+        string jsonMessage = JsonSerializer.Serialize(dashboardMessage);
+        BroadcastMessage(jsonMessage);
+        ServerUserList.Clear();
+        System.Threading.Thread.Sleep(8000);
+        _communicator.Stop();
+        return true;
+    }
+
+    /// <summary>
+    /// Handles a new client joining the server.
+    /// </summary>
+    /// <param name="socket">Client socket.</param>
+    /// <param name="ip">Client IP address.</param>
+    /// <param name="port">Client port number.</param>
+    public void OnClientJoined(TcpClient socket, string? ip, string? port)
+    {
+        TotalUserCount++;
+        CurrentUserCount++;
+
+        string newUserId = TotalUserCount.ToString();
+
+        // Create new user with temporary placeholder - don't set a name yet
+        UserDetails details = new UserDetails
+        {
+            UserId = newUserId,
+            UserEmail = "",
+            IsHost = false
+        };
+
+        _communicator.AddClient(newUserId, socket);
+
+        _updaterServerInstance.SetUser(newUserId, socket);
+
+        _fileClonerInstance.SetUser(newUserId,socket);
+
+        // Send only the userId to the new client
+        DashboardDetails dashboardMessage = new DashboardDetails
+        {
+            User = new UserDetails { UserId = newUserId },  // Only send userId
+            Action = Action.ServerSendUserID,
+            IsConnected = true
+        };
+
+        string jsonMessage = JsonSerializer.Serialize(dashboardMessage);
+        _communicator.Send(jsonMessage, "Dashboard", newUserId);
+    }
+
+    /// <summary>
+    /// Handles a client leaving the server.
+    /// </summary>
+    /// <param name="clientId">Client ID.</param>
+    public void OnClientLeft(string clientId)
+    {
+        var userLeaving = ServerUserList.FirstOrDefault(u => u.UserId == clientId);
+
+        if (userLeaving != null)
+        {
+            DashboardDetails dashboardMessage = new()
+            {
+                Action = Action.ServerUserLeft,
+                Msg = "User with " + userLeaving.UserName + " left"
+            };
+            string jsonMessage = JsonSerializer.Serialize(dashboardMessage);
+
+            ServerUserList.Remove(userLeaving);
+            _communicator.RemoveClient(clientId);
+
+            OnPropertyChanged(nameof(ServerUserList));
+            BroadcastMessage(jsonMessage);
+
+        {
+            Console.WriteLine($"Error sending message: {ex.Message}");
+        }
+    }
+
+    /// <summary>
+    /// Handles data received from clients.
+    /// </summary>
+    /// <param name="message">Received message.</param>
+    public void OnDataReceived(string message)
+    {
+        try
+        {
+            DashboardDetails? details = JsonSerializer.Deserialize<DashboardDetails>(message);
+            if (details == null)
+            {
+                Console.WriteLine("Error: Deserialized message is null");
+                return;
+            }
+            Trace.WriteLine("[Dashserver]" + details.Action);
+            switch (details.Action)
+            {
+                case Action.ClientUserConnected:
+                    HandleUserConnected(details);
+                    break;
+                case Action.ClientUserLeft:
+                    HandleUserLeft(details);
+                    break;
+                default:
+                    Console.WriteLine($"Unknown action: {details.Action}");
+                    break;
+            }
+        }
+        catch (JsonException ex)
+        {
+            Console.WriteLine($"Error deserializing message: {ex.Message}");
+        }
+    }
+
+    /// <summary>
+    /// Handles a user connecting to the server.
+    /// </summary>
+    /// <param name="details">Details of the connected user.</param>
+    private void HandleUserConnected(DashboardDetails details)
+    {
+        Trace.WriteLine("[DashboardServer] received client info");
+        if (details?.User != null)
+        {
+            var userToUpdate = ServerUserList.FirstOrDefault(u => u.UserId == details.User.UserId);
+            var userInTotalList = TotalServerUserList.FirstOrDefault(u => u.UserId == details.User.UserId);
+
+            if (userToUpdate == null)
+            {
+                // Update user details
+                string newUserId = details.User.UserId ?? string.Empty;
+
+                // Update the existing user's details
+                var newUserDetails = new UserDetails {
+                    UserName = details.User.UserName,
+                    UserEmail = details.User.UserEmail,
+                    IsHost = false,
+                    ProfilePictureUrl = details.User.ProfilePictureUrl, // Update profile picture URL
+                    UserId = newUserId
+                };
+
+                ServerUserList.Add(newUserDetails);
+
+
+                clientDict[int.Parse(newUserId)] = details.User.UserName;
+
+                _contentServerInstance.GetClientDictionary(clientDict);
+                _contentServerInstance.GetClientDictionary(clientDict);
+
+                if (userInTotalList == null)
+                {
+                    TotalServerUserList.Add(newUserDetails);
+                }
+
+                var listUsers = new List<UserDetails>(ServerUserList);
+                var jsonUserList = JsonSerializer.Serialize(listUsers);
+                SendMessage(newUserId, jsonUserList);
+
+                // Create message for new user joined
+                DashboardDetails dashboardMessage = new() {
+                    User = newUserDetails,
+                    Action = Action.ServerUserAdded,
+                    Msg = "User " + newUserDetails.UserName + " Joined"
+                };
+
+                // First send individual update
+                string joinMessage = JsonSerializer.Serialize(dashboardMessage);
+                BroadcastMessage(joinMessage);
+
+                // Trigger UI update
+                OnPropertyChanged(nameof(ServerUserList));
+            }
+        }
+    }
+
+    /// <summary>
+    /// Handles a user leaving the server.
+    /// </summary>
+    /// <param name="details">Details of the user leaving.</param>
+    private void HandleUserLeft(DashboardDetails details)
+    {
+        if (details?.User != null)
+        {
+            var userToRemove = ServerUserList.FirstOrDefault(u => u.UserId == details.User.UserId);
+            if (userToRemove != null)
+            {
+                DashboardDetails dashboardMessage = new() {
+                    User = details.User,
+                    Action = Action.ServerUserLeft,
+                    Msg = "User with " + userToRemove.UserName + " Left"
+                };
+
+                CurrentUserCount--;
+                string jsonMessage = JsonSerializer.Serialize(dashboardMessage);
+                ServerUserList.Remove(userToRemove);
+                OnPropertyChanged(nameof(ServerUserList));
+                BroadcastMessage(jsonMessage);
+
+                Trace.WriteLine($"[Dashboard server] {userToRemove.UserName} left");
+            }
+        }
+    }
+
+    /// <summary>
+    /// Event triggered when a property value changes.
+    /// </summary>
+    public event PropertyChangedEventHandler? PropertyChanged;
+
+    /// <summary>
+    /// Notifies listeners that a property value has changed.
+    /// </summary>
+    /// <param name="property">Property name.</param>
+    protected void OnPropertyChanged(string property)
+    {
+        PropertyChanged?.Invoke(this, new PropertyChangedEventArgs(property));
+
+    /// Handles the start of the meeting.
+    /// </summary>
+    private void HandleStartOfMeeting()
+    {
+        Trace.WriteLine("[Dash Server] Meeting started");
+    }
+
+    /// <summary>
+    /// Stops the server and ends the meeting.
+    /// </summary>
+    /// <returns>True if the server stops successfully.</returns>
+    public bool ServerStop()
+    {
+        DashboardDetails dashboardMessage = new() {
+            Action = Action.ServerEnd,
+            Msg = "Meeting Ended"
+        };
+        string jsonMessage = JsonSerializer.Serialize(dashboardMessage);
+        BroadcastMessage(jsonMessage);
+        ServerUserList.Clear();
+        return true;
+    }
+
+    /// <summary>
+    /// Handles a new client joining the server.
+    /// </summary>
+    /// <param name="socket">Client socket.</param>
+    /// <param name="ip">Client IP address.</param>
+    /// <param name="port">Client port number.</param>
+    public void OnClientJoined(TcpClient socket, string? ip, string? port)
+    {
+        TotalUserCount++;
+        CurrentUserCount++;
+
+        string newUserId = TotalUserCount.ToString();
+
+        // Create new user with temporary placeholder - don't set a name yet
+        UserDetails details = new UserDetails {
+            UserId = newUserId,
+            UserEmail = "",
+            IsHost = false
+        };
+
+        _communicator.AddClient(newUserId, socket);
+
+
+        _updaterServerInstance.SetUser(newUserId, socket);
+
+        _fileClonerInstance.SetUser(newUserId, socket);
+
+        // Send only the userId to the new client
+        DashboardDetails dashboardMessage = new DashboardDetails {
+            User = new UserDetails { UserId = newUserId },  // Only send userId
+            Action = Action.ServerSendUserID,
+            IsConnected = true
+        };
+
+        string jsonMessage = JsonSerializer.Serialize(dashboardMessage);
+        _communicator.Send(jsonMessage, "Dashboard", newUserId);
+    }
+
+    /// <summary>
+    /// Handles a client leaving the server.
+    /// </summary>
+    /// <param name="clientId">Client ID.</param>
+    public void OnClientLeft(string clientId)
+    {
+        var userLeaving = ServerUserList.FirstOrDefault(u => u.UserId == clientId);
+
+        if (userLeaving != null)
+        {
+            DashboardDetails dashboardMessage = new() {
+                Action = Action.ServerUserLeft,
+                Msg = "User with " + userLeaving.UserName + " left"
+            };
+            string jsonMessage = JsonSerializer.Serialize(dashboardMessage);
+
+            ServerUserList.Remove(userLeaving);
+            _communicator.RemoveClient(clientId);
+
+            OnPropertyChanged(nameof(ServerUserList));
+            BroadcastMessage(jsonMessage);
+        }
+    }
+
+    /// <summary>
+    /// Event triggered when a property value changes.
+    /// </summary>
+    public event PropertyChangedEventHandler? PropertyChanged;
+
+    /// <summary>
+    /// Notifies listeners that a property value has changed.
+    /// </summary>
+    /// <param name="property">Property name.</param>
+    protected void OnPropertyChanged(string property)
+    {
+        PropertyChanged?.Invoke(this, new PropertyChangedEventArgs(property));
+    }
+}