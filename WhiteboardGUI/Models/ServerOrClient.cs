﻿/**************************************************************************************************
 * Filename    = ServerOrClient.cs
 *
 * Author      = Likith Anaparty
 *
 * Product     = WhiteBoard
 * 
 * Project     = Logic for Dashboard Integration
 *
 * Description = This class implements a Singleton pattern to manage the state of a user 
 *               (either as a server or client) in the Whiteboard application. It provides 
 *               functionality to set and retrieve user details, ensuring thread safety 
 *               while maintaining a single instance throughout the application lifecycle.
 *************************************************************************************************/

using System;
using System.Collections.Generic;
using System.Linq;
using System.Text;
using System.Threading.Tasks;
using WhiteboardGUI.Services;
using WhiteboardGUI.ViewModel;

namespace WhiteboardGUI.Models;

/// <summary>
/// Represents a singleton class to manage server or client user details.
/// </summary>
public class ServerOrClient
{
    /// <summary>
    /// Stores the username of the user.
    /// </summary>
    public string _userName;

    /// <summary>
    /// Stores the user ID of the user.
    /// </summary>
    public int _userId;

    /// <summary>
    /// Stores the user email of the user.
    /// </summary>
    public string userEmail;

    /// <summary>
    /// Object used for ensuring thread safety in singleton instance creation.
    /// </summary>
    private static readonly object s_padlock = new object();

    /// <summary>
    /// Singleton instance of the ServerOrClient class.
    /// </summary>
    private static ServerOrClient s_serverOrClient;

    /// <summary>
    /// Gets the singleton instance of the ServerOrClient class.
    /// Ensures thread-safe creation of the instance.
    /// </summary>
    public static ServerOrClient ServerOrClientInstance
    {
        get
        {
            lock (s_padlock)
            {
                if (s_serverOrClient == null)
                {
                    s_serverOrClient = new ServerOrClient();
                }

                return s_serverOrClient;
            }
        }
    }

    /// <summary>
    /// Sets the user details including username and user ID.
    /// </summary>
    /// <param name="username">The username of the user.</param>
    /// <param name="userid">The user ID as a string, which will be parsed into an integer.</param>
    /// <exception cref="FormatException">Thrown if the userid cannot be parsed into an integer.</exception>
    public void SetUserDetails(string username, string userid, string useremail)
    {
<<<<<<< HEAD
        userName = username;
        userId = int.Parse(userid);
        userEmail = useremail;
=======
        _userName = username;
        _userId = int.Parse(userid);
>>>>>>> d716447c
    }
}<|MERGE_RESOLUTION|>--- conflicted
+++ resolved
@@ -81,13 +81,8 @@
     /// <exception cref="FormatException">Thrown if the userid cannot be parsed into an integer.</exception>
     public void SetUserDetails(string username, string userid, string useremail)
     {
-<<<<<<< HEAD
         userName = username;
         userId = int.Parse(userid);
         userEmail = useremail;
-=======
-        _userName = username;
-        _userId = int.Parse(userid);
->>>>>>> d716447c
     }
 }