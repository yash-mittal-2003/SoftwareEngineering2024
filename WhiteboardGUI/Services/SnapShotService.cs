--- conflicted
+++ resolved
@@ -1,4 +1,4 @@
-﻿using SECloud.Services;
+using SECloud.Services;
 using System;
 using System.Collections.Generic;
 using System.Collections.ObjectModel;
@@ -18,9 +18,14 @@
 using SECloud.Interfaces;
 using System.Windows.Data;
 
-namespace WhiteboardGUI.Services
+namespace WhiteboardGUI.Services;
+
+/// <summary>
+/// The SnapShotService class manages the creation, uploading, downloading, and management of snapshots
+/// containing shapes in the Whiteboard application.
+/// </summary>
+public class SnapShotService
 {
-<<<<<<< HEAD
 
     /// <summary>
     /// Networking service used to manage client-related network operations.
@@ -93,96 +98,13 @@
         // Dependency injection setup for logging and HTTP client
         ServiceProvider serviceProvider = new ServiceCollection()
         .AddLogging(builder =>
-=======
-    /// <summary>
-    /// The SnapShotService class manages the creation, uploading, downloading, and management of snapshots
-    /// containing shapes in the Whiteboard application.
-    /// </summary>
-    public class SnapShotService
-    {
-        /// <summary>
-        /// Path for saving snapshots in the cloud.
-        /// </summary>
-        private String CloudSave;
-
-        /// <summary>
-        /// Networking service used to manage client-related network operations.
-        /// </summary>
-        private readonly NetworkingService _networkingService;
-
-        /// <summary>
-        /// Rendering service used to render shapes on the whiteboard.
-        /// </summary>
-        private readonly RenderingService _renderingService;
-
-        /// <summary>
-        /// Service for handling undo and redo operations.
-        /// </summary>
-        private readonly UndoRedoService _undoRedoService;
-
-        /// <summary>
-        /// Observable collection of shapes currently on the whiteboard.
-        /// </summary>
-        private ObservableCollection<IShape> Shapes;
-
-        /// <summary>
-        /// Dictionary containing snapshots and their associated shapes.
-        /// </summary>
-        private Dictionary<string, ObservableCollection<IShape>> Snaps = new();
-
-        /// <summary>
-        /// List of snapshot download items available to the user.
-        /// </summary>
-        private List<SnapShotDownloadItem> SnapShotDownloadItems = new();
-
-        /// <summary>
-        /// Event triggered when a snapshot is uploaded successfully.
-        /// </summary>
-        public event Action OnSnapShotUploaded;
-
-        /// <summary>
-        /// Cloud service for interacting with the backend snapshot storage.
-        /// </summary>
-        private ICloud cloudService;
-
-        /// <summary>
-        /// Maximum number of snapshots allowed to be stored.
-        /// </summary>
-        int limit = 5;
-
-        /// <summary>
-        /// Initializes a new instance of the SnapShotService class.
-        /// </summary>
-        /// <param name="networkingService">Networking service for managing client ID.</param>
-        /// <param name="renderingService">Rendering service for managing whiteboard shapes.</param>
-        /// <param name="shapes">Observable collection of shapes on the whiteboard.</param>
-        /// <param name="undoRedoService">Undo/redo service for managing user operations.</param>
-        public SnapShotService(NetworkingService networkingService, RenderingService renderingService, ObservableCollection<IShape> shapes, UndoRedoService undoRedoService)
-        {
-            _networkingService = networkingService;
-            _renderingService = renderingService;
-            _undoRedoService = undoRedoService;
-            Shapes = shapes;
-            initializeCloudService();
-        }
-
-        /// <summary>
-        /// Initializes the cloud service for managing snapshot uploads and downloads.
-        /// </summary>
-        private void initializeCloudService()
->>>>>>> d716447c
-        {
-            // Dependency injection setup for logging and HTTP client
-            var serviceProvider = new ServiceCollection()
-            .AddLogging(builder =>
-            {
-                builder.AddConsole();
-                builder.SetMinimumLevel(LogLevel.Debug);
-            })
-            .AddHttpClient()
-            .BuildServiceProvider();
-
-<<<<<<< HEAD
+        {
+            builder.AddConsole();
+            builder.SetMinimumLevel(LogLevel.Debug);
+        })
+        .AddHttpClient()
+        .BuildServiceProvider();
+
         ILogger<CloudService> logger = serviceProvider.GetRequiredService<ILogger<CloudService>>();
         var httpClient = new HttpClient(); // Simplified for testing
 
@@ -193,28 +115,17 @@
 
         _cloudService = new CloudService(baseUrl, team, sasToken, httpClient, logger);
     }
-=======
-            var logger = serviceProvider.GetRequiredService<ILogger<CloudService>>();
-            var httpClient = new HttpClient(); // Simplified for testing
-
-            // Configuration for the cloud service
-            var baseUrl = "https://secloudapp-2024.azurewebsites.net/api";
-            var team = "whiteboard";
-            var sasToken = "sp=racwdli&st=2024-11-14T21:02:09Z&se=2024-11-30T05:02:09Z&spr=https&sv=2022-11-02&sr=c&sig=tSw6pO8%2FgqiG2MgU%2FoepmRkFuuJrTerVy%2BDn91Y0WH8%3D";
-
-            cloudService = new CloudService(baseUrl, team, sasToken, httpClient, logger);
-        }
->>>>>>> d716447c
-
-        /// <summary>
-        /// Uploads a snapshot containing the given shapes to the cloud.
-        /// </summary>
-        /// <param name="snapShotFileName">Name of the snapshot file.</param>
-        /// <param name="shapes">Collection of shapes to be included in the snapshot.</param>
-        /// <param name="isTest">Indicates if this is a test operation.</param>
-        public async Task UploadSnapShot(string snapShotFileName, ObservableCollection<IShape> shapes, bool isTest)
-        {
-<<<<<<< HEAD
+
+    /// <summary>
+    /// Uploads a snapshot containing the given shapes to the cloud.
+    /// </summary>
+    /// <param name="snapShotFileName">Name of the snapshot file.</param>
+    /// <param name="shapes">Collection of shapes to be included in the snapshot.</param>
+    /// <param name="isTest">Indicates if this is a test operation.</param>
+    public async Task UploadSnapShot(string snapShotFileName, ObservableCollection<IShape> shapes, bool isTest)
+    {
+        await Task.Run(async () =>
+        {
             // Create and parse snapshot details
             var snapShot = new SnapShot();
             snapShotFileName = ParseSnapShotName(snapShotFileName, snapShot);
@@ -263,63 +174,9 @@
         {
             SnapShotDownloadItem lastSnapName = FindLastSnap();
             DeleteSnap(lastSnapName);
-=======
-            await Task.Run(async () =>
-            {
-                // Create and parse snapshot details
-                var SnapShot = new SnapShot();
-                snapShotFileName = parseSnapShotName(snapShotFileName, SnapShot);
-                Debug.WriteLine($"Uploading snapshot '{snapShotFileName}' with {shapes.Count} shapes.");
-
-                // Upload snapshot to cloud
-                sendToCloud(snapShotFileName, SnapShot, shapes);
-
-                // Show confirmation message if not in test mode
-                if (!isTest)
-                    MessageBox.Show($"Filename '{snapShotFileName}' has been set.", "Filename Set", MessageBoxButton.OK);
-            });
-
-            // Trigger upload completed event
-            if (!isTest)
-                System.Windows.Application.Current.Dispatcher.Invoke(() => OnSnapShotUploaded?.Invoke());
-            Debug.WriteLine("Upload completed.");
-        }
-
-        /// <summary>
-        /// Sends the serialized snapshot to the cloud storage.
-        /// </summary>
-        /// <param name="snapShotFileName">Snapshot file name.</param>
-        /// <param name="snapShot">Snapshot object containing shapes and metadata.</param>
-        /// <param name="shapes">Shapes to be serialized and uploaded.</param>
-        private async void sendToCloud(string snapShotFileName, SnapShot snapShot, ObservableCollection<IShape> shapes)
-        {
-            CheckLimit(); // Ensure storage limit is respected
-            snapShot._userID = _networkingService._clientID.ToString();
-            snapShot._shapes = new ObservableCollection<IShape>(shapes);
-            String SnapShotSerialized = SerializationService.SerializeSnapShot(snapShot);
-
-            using var stream = new MemoryStream(Encoding.UTF8.GetBytes(SnapShotSerialized));
-            var response = await cloudService.UploadAsync(snapShotFileName + ".json", stream, "application/json");
-            Debug.WriteLine("RESPONSE:" + response.ToString());
-
-            // Add the snapshot to the local dictionary
-            Snaps.Add(snapShotFileName, snapShot._shapes);
-        }
-
-        /// <summary>
-        /// Checks the current number of snapshots and removes the oldest one if the limit is exceeded.
-        /// </summary>
-        private void CheckLimit()
-        {
-            while (Snaps.Count >= limit)
-            {
-                SnapShotDownloadItem lastSnapName = findLastSnap();
-                deleteSnap(lastSnapName);
-            }
->>>>>>> d716447c
-        }
-
-<<<<<<< HEAD
+        }
+    }
+
     /// <summary>
     /// Deletes a snapshot from both cloud and local storage.
     /// </summary>
@@ -352,56 +209,10 @@
     private string ParseSnapShotName(string snapShotFileName, SnapShot snapShot)
     {
         if (string.IsNullOrWhiteSpace(snapShotFileName))
-=======
-        /// <summary>
-        /// Deletes a snapshot from both cloud and local storage.
-        /// </summary>
-        /// <param name="lastSnap">Snapshot to delete.</param>
-        private void deleteSnap(SnapShotDownloadItem lastSnap)
-        {
-            SnapShotDownloadItems.RemoveAll(item => item.FileName == lastSnap.FileName && item.Time == lastSnap.Time);
-            var SnapName = $"{_networkingService._clientID}_{lastSnap.FileName}_{((DateTimeOffset)lastSnap.Time.ToUniversalTime()).ToUnixTimeSeconds()}";
-
-            cloudService.DeleteAsync(SnapName + ".json");
-            Snaps.Remove(SnapName);
-        }
-
-        /// <summary>
-        /// Finds the oldest snapshot in the list based on its timestamp.
-        /// </summary>
-        /// <returns>The oldest snapshot download item.</returns>
-        private SnapShotDownloadItem findLastSnap()
-        {
-            return SnapShotDownloadItems
-                .OrderBy(item => item.Time)
-                .FirstOrDefault();
-        }
-
-        /// <summary>
-        /// Parses and prepares the snapshot name, adding it to the local list.
-        /// </summary>
-        /// <param name="snapShotFileName">Name of the snapshot file.</param>
-        /// <param name="snapShot">Snapshot object to populate metadata.</param>
-        /// <returns>The parsed snapshot file name.</returns>
-        private string parseSnapShotName(string snapShotFileName, SnapShot snapShot)
->>>>>>> d716447c
-        {
-            if (string.IsNullOrWhiteSpace(snapShotFileName))
-            {
-                DateTime currentDateTime = DateTime.Now;
-                snapShotFileName = currentDateTime.ToString("yyyyMMdd-HHmmss");
-            }
-            DateTimeOffset currentDateTimeEpoch = DateTimeOffset.UtcNow;
-            snapShot._dateTime = currentDateTimeEpoch.LocalDateTime;
-            long epochTime = currentDateTimeEpoch.ToUnixTimeSeconds();
-            var newSnapShotFileName = $"{_networkingService._clientID}_{snapShotFileName}_{epochTime}";
-            snapShot._fileName = snapShotFileName;
-
-            // Add to the list of downloadable snapshots
-            SnapShotDownloadItems.Add(new SnapShotDownloadItem(snapShotFileName, snapShot._dateTime));
-            return newSnapShotFileName;
-        }
-<<<<<<< HEAD
+        {
+            DateTime currentDateTime = DateTime.Now;
+            snapShotFileName = currentDateTime.ToString("yyyyMMdd-HHmmss");
+        }
         DateTimeOffset currentDateTimeEpoch = DateTimeOffset.UtcNow;
         snapShot._dateTime = currentDateTimeEpoch.LocalDateTime;
         long epochTime = currentDateTimeEpoch.ToUnixTimeSeconds();
@@ -431,50 +242,12 @@
                 PopulateSnapShotDownloadItems(response);
         
                 return _snapShotDownloadItems;
-=======
-
-        /// <summary>
-        /// Retrieves the list of snapshots from the cloud and populates the local list.
-        /// </summary>
-        /// <param name="v">Not used in the current implementation.</param>
-        /// <param name="isInit">Indicates whether this is an initialization request.</param>
-        /// <returns>A list of <see cref="SnapShotDownloadItem"/> objects.</returns>
-        public async Task<List<SnapShotDownloadItem>> getSnaps(string v, bool isInit)
-        {
-            if (isInit)
-            {
-                // Search for JSON files in the cloud matching the user ID
-                var response = await cloudService.SearchJsonFilesAsync("userID", _networkingService._clientID.ToString());
-                if (response != null && response.Data != null && response.Data.Matches != null)
-                {
-                    // Map each match to a dictionary of snapshots and shapes
-                    Snaps = response.Data.Matches
-                        .ToDictionary(
-                            match => match.FileName.Substring(0, match.FileName.Length - 5),
-                            match => SerializationService.DeserializeSnapShot(match.Content.ToString())._shapes
-                        );
-
-                    // Populate the local list of SnapShotDownloadItems
-                    PopulateSnapShotDownloadItems(response);
-
-                    // Extract the file names from the response
-                    var fileNames = response.Data.Matches
-                        .Select(match => match.FileName.Substring(0, match.FileName.Length - 5))
-                        .ToList();
-
-                    return SnapShotDownloadItems;
-                }
-
-                // Return an empty list if the response or data is null
-                return new List<SnapShotDownloadItem>();
->>>>>>> d716447c
             }
 
-            // Return the current list of SnapShotDownloadItems
-            return SnapShotDownloadItems;
-        }
-
-<<<<<<< HEAD
+            // Return an empty list if the response or data is null
+            return new List<SnapShotDownloadItem>();
+        }
+
         // Return the current list of SnapShotDownloadItems
         return _snapShotDownloadItems;
     }
@@ -487,34 +260,18 @@
     {
         // Retrieve the snapshot from local storage
         ObservableCollection<IShape> snapShot = await GetSnapShot(selectedDownloadItem);
-=======
-        /// <summary>
-        /// Downloads a snapshot and renders its shapes on the whiteboard.
-        /// </summary>
-        /// <param name="selectedDownloadItem">The snapshot item to be downloaded.</param>
-        public void DownloadSnapShot(SnapShotDownloadItem selectedDownloadItem)
-        {
-            // Retrieve the snapshot from local storage
-            ObservableCollection<IShape> snapShot = getSnapShot(selectedDownloadItem);
->>>>>>> d716447c
-
-            // Clear the whiteboard before adding new shapes
-            _renderingService.RenderShape(null, "CLEAR");
-
-<<<<<<< HEAD
+
+        // Clear the whiteboard before adding new shapes
+        _renderingService.RenderShape(null, "CLEAR");
+
         // Add shapes to the whiteboard
         AddShapes(snapShot);
-=======
-            // Add shapes to the whiteboard
-            addShapes(snapShot);
->>>>>>> d716447c
-
-            // Clear undo and redo lists
-            _undoRedoService._redoList.Clear();
-            _undoRedoService._undoList.Clear();
-        }
-
-<<<<<<< HEAD
+
+        // Clear undo and redo lists
+        _undoRedoService.RedoList.Clear();
+        _undoRedoService.UndoList.Clear();
+    }
+
     /// <summary>
     /// Adds a collection of shapes to the whiteboard and renders them.
     /// </summary>
@@ -526,23 +283,9 @@
             _shapes.Add(shape);
             _renderingService.RenderShape(shape, "DOWNLOAD");
             Debug.WriteLine($"Added Shape {shape.GetType()}");
-=======
-        /// <summary>
-        /// Adds a collection of shapes to the whiteboard and renders them.
-        /// </summary>
-        /// <param name="snapShot">The collection of shapes to be added.</param>
-        private void addShapes(ObservableCollection<IShape> snapShot)
-        {
-            foreach (IShape shape in snapShot)
-            {
-                Shapes.Add(shape);
-                _renderingService.RenderShape(shape, "DOWNLOAD");
-                Debug.WriteLine($"Added Shape {shape.GetType()}");
-            }
->>>>>>> d716447c
-        }
-
-<<<<<<< HEAD
+        }
+    }
+
     /// <summary>
     /// Validates whether a filename is unique in the current list of snapshots.
     /// </summary>
@@ -583,47 +326,11 @@
                 // Deserialize snapshot details
                 string fileName = SerializationService.DeserializeSnapShot(match.Content.ToString())._fileName;
                 DateTime time = SerializationService.DeserializeSnapShot(match.Content.ToString())._dateTime;
-=======
-        /// <summary>
-        /// Validates whether a filename is unique in the current list of snapshots.
-        /// </summary>
-        /// <param name="filename">The filename to validate.</param>
-        /// <returns><c>true</c> if the filename is valid; otherwise, <c>false</c>.</returns>
-        public bool IsValidFilename(string filename)
-        {
-            return !SnapShotDownloadItems.Any(item => item.FileName == filename);
-        }
-
-        /// <summary>
-        /// Retrieves the shapes associated with a specific snapshot.
-        /// </summary>
-        /// <param name="selectedDownloadItem">The snapshot item to retrieve.</param>
-        /// <returns>An <see cref="ObservableCollection{IShape}"/> containing the shapes.</returns>
-        private ObservableCollection<IShape> getSnapShot(SnapShotDownloadItem selectedDownloadItem)
-        {
-            var SnapName = $"{_networkingService._clientID}_{selectedDownloadItem.FileName}_{((DateTimeOffset)selectedDownloadItem.Time.ToUniversalTime()).ToUnixTimeSeconds()}";
-            return Snaps[SnapName];
-        }
-
-        /// <summary>
-        /// Populates the local list of SnapShotDownloadItems from the cloud response.
-        /// </summary>
-        /// <param name="response">The cloud service response containing snapshot metadata.</param>
-        private void PopulateSnapShotDownloadItems(ServiceResponse<JsonSearchResponse> response)
-        {
-            SnapShotDownloadItems = response.Data.Matches
-                .Select(match =>
-                {
-                    // Deserialize snapshot details
-                    var fileName = SerializationService.DeserializeSnapShot(match.Content.ToString())._fileName;
-                    var time = SerializationService.DeserializeSnapShot(match.Content.ToString())._dateTime;
-
-                    // Create a new SnapShotDownloadItem
-                    return new SnapShotDownloadItem(fileName, time);
-                })
-                .ToList();
-        }
->>>>>>> d716447c
-
-    }
+
+                // Create a new SnapShotDownloadItem
+                return new SnapShotDownloadItem(fileName, time);
+            })
+            .ToList();
+    }
+
 }