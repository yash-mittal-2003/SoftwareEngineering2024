﻿/**************************************************************************************************
 * Filename    = MainPageViewModel.cs
 *
 * Authors     = Likith Anaparty, Rachit Jain, and Kshitij Ghodake
 *
 * Product     = WhiteBoard
 * 
 * Project     = WhiteboardGUI
 *
 * Description = ViewModel class for the main page of the Whiteboard GUI application.
 *               Handles user interactions, shape management, networking, and rendering.
 *               Implements the INotifyPropertyChanged interface for data binding.
 *************************************************************************************************/

using System.Collections.ObjectModel;
using System.Collections.Specialized;
using System.ComponentModel;
using System.Diagnostics;
using System.Windows;
using System.Windows.Input;
using System.Windows.Media;
using System.Windows.Shapes;
using System.Windows.Threading;
using WhiteboardGUI.Adorners;
using WhiteboardGUI.Models;
using WhiteboardGUI.Services;
using System.Windows.Data;
using System.Windows.Navigation;

namespace WhiteboardGUI.ViewModel;

/// <summary>
/// ViewModel for the Main Page of the Whiteboard GUI application.
/// Handles user interactions, shape management, networking, and rendering.
/// Implements the INotifyPropertyChanged interface for data binding.
/// </summary>
public class MainPageViewModel : INotifyPropertyChanged
{
    /// <summary>
    /// Service responsible for handling networking operations.
    /// </summary>
    private readonly NetworkingService _networkingService;

    /// <summary>
    /// Service responsible for managing undo and redo operations.
    /// </summary>
    private readonly UndoRedoService _undoRedoService = new();

    /// <summary>
    /// Service responsible for rendering shapes on the canvas.
    /// </summary>
    public readonly RenderingService RenderingService;

    /// <summary>
    /// Service responsible for handling snapshot operations.
    /// </summary>
    private readonly SnapShotService _snapShotService;

    // <summary>
    /// Service responsible for managing the Z-index of shapes.
    /// </summary>
    private readonly MoveShapeZIndexing _moveShapeZIndexing;

    /// <summary>
    /// Gets the Client ID from the networking service.
    /// </summary>
    public double ClientID => _networkingService._clientID;

    /// <summary>
    /// Timer for periodic operations, such as checking dark mode settings.
    /// </summary>
    private readonly DispatcherTimer _timer;


    private string _defaultColor;
    private IShape _selectedShape;
    private ShapeType _currentTool = ShapeType.Pencil;
    private Point _startPoint;
    private Point _lastMousePosition;
    private bool _isSelecting;
    private bool _isDragging;
    private ObservableCollection<IShape> _shapes;
    private SnapShotDownloadItem _selectedDownloadItem;

    //for textbox
    private string _textInput;
    private bool _isTextBoxActive;
    private TextShape _currentTextShape;
    private TextboxModel _currentTextboxModel;

    // bouding box, might be unused
    private bool _isBoundingBoxActive;

    private IShape _hoveredShape;
    private bool _isShapeHovered;

    /// <summary>
    /// Gets or sets the current hover adorner.
    /// </summary>
    public HoverAdorner CurrentHoverAdorner { get; set; }

    private byte _red = 0;
    private byte _green = 0;
    private byte _blue = 0;
    private FrameworkElement _capturedElement;
    private bool _isUploading;
    private bool _isDarkModeManuallySet = false;
    private bool _isUpdatingDarkModeFromTimer = false;
    private bool _isDownloading;
    private double _selectedThickness = 2.0;
    private Color _selectedColor = Colors.Black;
    private Color _currentColor = Colors.Black;
    private bool _isPopupOpen;
    private string _snapShotFileName;
    private bool _isDarkMode;

    /// <summary>
    /// Gets or sets the background brush for the page.
    /// </summary>
    private Brush _pageBackground = new SolidColorBrush(Color.FromRgb(245, 245, 245)); // Light

    /// <summary>
    /// Gets or sets the background brush for the canvas.
    /// </summary>
    private Brush _canvasBackground = new SolidColorBrush(Color.FromRgb(245, 245, 245)); // Light
    private static MainPageViewModel s_whiteboardInstance;
    private readonly ReceivedDataService _receivedDataService;
<<<<<<< HEAD
    public string userName;
    public int userId;
    public string userEmail;
=======
    public string _userName;
    public int _userId;
>>>>>>> d716447c

    private static readonly object s_padlock = new object();
    public static MainPageViewModel WhiteboardInstance
    {
        get
        {
            lock (s_padlock)
            {
                if (s_whiteboardInstance == null)
                {
                    s_whiteboardInstance = new MainPageViewModel();
                }

                return s_whiteboardInstance;
            }
        }
    }


    /// <summary>
    /// Gets or sets the default color as a string.
    /// Notifies listeners when the value changes.
    /// </summary>
    public string DefaultColor
    {
        get => _defaultColor;
        set
        {
            if (_defaultColor != value)
            {
                _defaultColor = value;
                OnPropertyChanged(nameof(DefaultColor));
            }
        }
    }

    /// <summary>
    /// Gets or sets the starting point of a shape or selection.
    /// </summary>
    public Point StartPoint
    {
        get => _startPoint;
        set => _startPoint = StartPoint;
    }

    /// <summary>
    /// Gets or sets a value indicating whether a selection is in progress.
    /// </summary>
    public bool IsSelecting
    {
        get => _isSelecting;
        set => _isSelecting = value;
    }

    /// <summary>
    /// Gets or sets the last known mouse position.
    /// </summary>
    public Point LastMousePosition
    {
        get => _lastMousePosition;
        set => _lastMousePosition = value;
    }

    /// <summary>
    /// Gets or sets the current textbox model.
    /// </summary>
    public TextboxModel CurrentTextboxModel
    {
        get => _currentTextboxModel;
        set => _currentTextboxModel = value;
    }

    /// <summary>
    /// Gets or sets the red component of the selected color.
    /// Updates the selected color when changed.
    /// </summary>
    public byte Red
    {
        get => _red;
        set
        {
            _red = value;
            OnPropertyChanged(nameof(Red));
            UpdateSelectedColor();
        }
    }

    /// <summary>
    /// Gets or sets the green component of the selected color.
    /// Updates the selected color when changed.
    /// </summary>
    public byte Green
    {
        get => _green;
        set
        {
            _green = value;
            OnPropertyChanged(nameof(Green));
            UpdateSelectedColor();
        }
    }

    /// <summary>
    /// Gets or sets the blue component of the selected color.
    /// Updates the selected color when changed.
    /// </summary>
    public byte Blue
    {
        get => _blue;
        set
        {
            _blue = value;
            OnPropertyChanged(nameof(Blue));
            UpdateSelectedColor();
        }
    }

    /// <summary>
    /// Gets or sets a value indicating whether an upload is in progress.
    /// </summary>
    public bool IsUploading
    {
        get => _isUploading;
        set
        {
            _isUploading = value;
            OnPropertyChanged(nameof(IsUploading));
        }
    }

    /// <summary>
    /// Gets or sets a value indicating whether a drag operation is in progress.
    /// </summary>
    public bool IsDragging
    {
        get => _isDragging;
        set
        {
            _isDragging = value;
            OnPropertyChanged(nameof(IsDragging));
        }
    }

    /// <summary>
    /// Gets or sets a value indicating whether a download is in progress.
    /// </summary>
    public bool IsDownloading
    {
        get => _isDownloading;
        set
        {
            _isDownloading = value;
            OnPropertyChanged(nameof(IsDownloading));
        }
    }

    /// <summary>
    /// Gets or sets the thickness of the selected shape's stroke.
    /// Updates the shape and notifies the rendering service when changed.
    /// </summary>
    public double SelectedThickness
    {
        get => _selectedThickness;
        set
        {
            if (_selectedThickness != value)
            {
                _selectedThickness = value;
                OnPropertyChanged(nameof(SelectedThickness));
                if (SelectedShape is ShapeBase shapeBase)
                {
                    SelectedShape.StrokeThickness = _selectedThickness;
                    shapeBase.OnPropertyChanged(nameof(SelectedShape.StrokeThickness));
                    RenderingService.RenderShape(SelectedShape, "MODIFY");
                }
            }
        }
    }

    /// <summary>
    /// Gets or sets the selected color for drawing.
    /// Updates the shape and notifies the rendering service when changed.
    /// </summary>
    public Color SelectedColor
    {
        get => _selectedColor;
        set
        {
            if (_selectedColor != value)
            {
                _selectedColor = value;
                OnPropertyChanged(nameof(SelectedColor));
                if (SelectedShape is ShapeBase shapeBase)
                {
                    SelectedShape.Color = _selectedColor.ToString();
                    shapeBase.OnPropertyChanged(nameof(SelectedShape.Color));
                    RenderingService.RenderShape(SelectedShape, "MODIFY");
                }
            }
        }
    }

    /// <summary>
    /// Gets or sets the current color being used.
    /// </summary>
    public Color CurrentColor
    {
        get => _currentColor;
        set
        {
            if (_currentColor != value)
            {
                _currentColor = value;
                OnPropertyChanged(nameof(CurrentColor));
            }
        }
    }

    /// <summary>
    /// Handles changes to the Shapes collection.
    /// Updates the Z-indices of shapes when the collection changes.
    /// </summary>
    /// <param name="sender">The source of the event.</param>
    /// <param name="e">Event arguments.</param>
    private void Shapes_CollectionChanged(object sender, NotifyCollectionChangedEventArgs e)
    {
        _moveShapeZIndexing.UpdateZIndices();
    }

    /// <summary>
    /// Gets or sets the text input from the user.
    /// Writes the input to the debug output when changed.
    /// </summary>
    public string TextInput
    {
        get => _textInput;
        set
        {
            _textInput = value;
            OnPropertyChanged(nameof(TextInput));
            Debug.WriteLine(_textInput);
        }
    }

    /// <summary>
    /// Gets or sets a value indicating whether the textbox is active.
    /// Updates the visibility of the textbox when changed.
    /// </summary>
    public bool IsTextBoxActive
    {
        get => _isTextBoxActive;
        set
        {
            _isTextBoxActive = value;
            OnPropertyChanged(nameof(IsTextBoxActive));
            OnPropertyChanged(nameof(TextBoxVisibility));
        }
    }

    /// <summary>
    /// Gets or sets a value indicating whether a popup is open.
    /// </summary>
    public bool IsPopupOpen
    {
        get => _isPopupOpen;
        set
        {
            if (_isPopupOpen != value)
            {
                _isPopupOpen = value;
                OnPropertyChanged(nameof(IsPopupOpen));
            }
        }
    }

    /// <summary>
    /// Gets or sets the bounds of the textbox.
    /// </summary>
    public Rect TextBoxBounds { get; set; }

    /// <summary>
    /// Gets or sets the font size of the textbox.
    /// </summary>
    public double TextBoxFontSize { get; set; } = 16;

    /// <summary>
    /// Gets the visibility of the textbox based on its active state.
    /// </summary>
    public Visibility TextBoxVisibility =>
        IsTextBoxActive ? Visibility.Visible : Visibility.Collapsed;


    /// <summary>
    /// Gets or sets the collection of shapes on the canvas.
    /// Notifies listeners when the collection changes.
    /// </summary>
    public ObservableCollection<IShape> Shapes
    {
        get => _shapes;
        set
        {
            _shapes = value;
            OnPropertyChanged(nameof(Shapes));
        }
    }

    /// <summary>
    /// Gets or sets the filename for snapshots.
    /// </summary>
    public string SnapShotFileName
    {
        get => _snapShotFileName;
        set
        {
            if (_snapShotFileName != value)
            {
                _snapShotFileName = value;
                OnPropertyChanged(nameof(SnapShotFileName));
            }
        }
    }

    /// <summary>
    /// Gets or sets the currently selected shape.
    /// Manages selection state and notifies listeners when changed.
    /// </summary>
    public IShape SelectedShape
    {
        get => _selectedShape;
        set
        {
            if (_selectedShape != value)
            {
                if (_selectedShape != null)
                {
                    _selectedShape.IsSelected = false;
                }

                _selectedShape = value;

                if (_selectedShape != null)
                {
                    _selectedShape.IsSelected = true;
                }

                OnPropertyChanged(nameof(SelectedShape));
                OnPropertyChanged(nameof(IsShapeSelected));
                //UpdateColorAndThicknessFromSelectedShape();
            }
        }
    }

    /// <summary>
    /// Gets a value indicating whether a shape is currently selected.
    /// </summary>
    public bool IsShapeSelected => SelectedShape != null;

    /// <summary>
    /// Gets or sets the current tool selected by the user.
    /// </summary>
    public ShapeType CurrentTool
    {
        get => _currentTool;
        set
        {
            //without textbox
            _currentTool = value;
            OnPropertyChanged(nameof(CurrentTool));
        }
    }

    /// <summary>
    /// Gets or sets a value indicating whether the user is a host.
    /// </summary>
    public bool IsHost { get; set; }

    /// <summary>
    /// Gets or sets a value indicating whether the user is a client.
    /// </summary>
    public bool IsClient { get; set; }
    private bool _isClearConfirmationOpen;

    /// <summary>
    /// Gets or sets the collection view for download items.
    /// </summary>
    public ListCollectionView DownloadItems { get; set; }



    /// <summary>
    /// Gets or sets the selected download item.
    /// Notifies listeners when changed.
    /// </summary>
    public SnapShotDownloadItem SelectedDownloadItem
    {
        get => _selectedDownloadItem;
        set
        {
            _selectedDownloadItem = value;
            OnPropertyChanged(nameof(SelectedDownloadItem));
            OnPropertyChanged(nameof(CanDownload)); // Notify change for CanDownload
        }
    }

    /// <summary>
    /// Gets a value indicating whether a download can be performed.
    /// </summary>
    public bool CanDownload => !(SelectedDownloadItem==null);

    /// <summary>
    /// Gets or sets a value indicating whether the download popup is open.
    /// </summary>
    public bool IsDownloadPopupOpen { get; set; }

    /// <summary>
    /// Gets or sets a value indicating whether the clear confirmation popup is open.
    /// </summary>
    public bool IsClearConfirmationOpen
    {
        get => _isClearConfirmationOpen;
        set
        {
            if (_isClearConfirmationOpen != value)
            {
                _isClearConfirmationOpen = value;
                OnPropertyChanged(nameof(IsClearConfirmationOpen));
            }
        }
    }

    /// <summary>
    /// Command to open the clear confirmation popup.
    /// </summary>
    public ICommand OpenClearConfirmationCommand { get; }

    /// <summary>
    /// Command to confirm the clearing of shapes.
    /// </summary>
    public ICommand ConfirmClearCommand { get; }

    /// <summary>
    /// Command to cancel the clear action.
    /// </summary>
    public ICommand CancelClearCommand { get; }

    /// <summary>
    /// Command to start hosting the application.
    /// </summary>
    public ICommand StartHostCommand { get; }

    /// <summary>
    /// Command to start the client.
    /// </summary>
    public ICommand StartClientCommand { get; }

    /// <summary>
    /// Command to stop hosting the application.
    /// </summary>
    public ICommand StopHostCommand { get; }

    /// <summary>
    /// Command to stop the client.
    /// </summary>
    public ICommand StopClientCommand { get; }

    /// <summary>
    /// Command to select a drawing tool.
    /// </summary>
    public ICommand SelectToolCommand { get; }

    /// <summary>
    /// Command to draw a shape on the canvas.
    /// </summary>
    public ICommand DrawShapeCommand { get; }

    /// <summary>
    /// Command to select a shape on the canvas.
    /// </summary>
    public ICommand SelectShapeCommand { get; }

    /// <summary>
    /// Command to delete the selected shape.
    /// </summary>
    public ICommand DeleteShapeCommand { get; }

    /// <summary>
    /// Command triggered when the left mouse button is pressed on the canvas.
    /// </summary>
    public ICommand CanvasLeftMouseDownCommand { get; }

    /// <summary>
    /// Command triggered when the mouse moves over the canvas.
    /// </summary>
    public ICommand CanvasMouseMoveCommand { get; }

    /// <summary>
    /// Command triggered when the left mouse button is released on the canvas.
    /// </summary>
    public ICommand CanvasMouseUpCommand { get; }

    /// <summary>
    /// Command to finalize the textbox input.
    /// </summary>
    public ICommand FinalizeTextBoxCommand { get; }

    /// <summary>
    /// Command to cancel the textbox input.
    /// </summary>
    public ICommand CancelTextBoxCommand { get; }

    /// <summary>
    /// Command to perform an undo operation.
    /// </summary>
    public ICommand UndoCommand { get; }

    /// <summary>
    /// Command to perform a redo operation.
    /// </summary>
    public ICommand RedoCommand { get; }

    /// <summary>
    /// Command to select a color.
    /// </summary>
    public ICommand SelectColorCommand { get; }

    /// <summary>
    /// Command to submit a file name.
    /// </summary>
    public ICommand SubmitCommand { get; }

    /// <summary>
    /// Command to open a popup window.
    /// </summary>
    public ICommand OpenPopupCommand { get; }

    /// <summary>
    /// Command to clear all shapes from the canvas.
    /// </summary>
    public ICommand ClearShapesCommand { get; }

    /// <summary>
    /// Command to open the download popup.
    /// </summary>
    public ICommand OpenDownloadPopupCommand { get; }

    /// <summary>
    /// Command to download the selected item.
    /// </summary>
    public ICommand DownloadItemCommand { get; }

    /// <summary>
    /// Command to send a shape backward in the Z-order.
    /// </summary>
    public ICommand SendBackwardCommand { get; }

    /// <summary>
    /// Command to send a shape to the back in the Z-order.
    /// </summary>
    public ICommand SendToBackCommand { get; }

    /// <summary>
    /// Command to edit the text of a shape.
    /// </summary>
    public ICommand EditTextCommand { get; }

    /// <summary>
    /// Event triggered when a property value changes.
    /// </summary>
    public event PropertyChangedEventHandler PropertyChanged;

    /// <summary>
    /// Event triggered when a shape is received from the network.
    /// </summary>
    public event Action<IShape> ShapeReceived;

    /// <summary>
    /// Event triggered when a shape is deleted.
    /// </summary>
    public event Action<IShape> ShapeDeleted;

    /// <summary>
    /// Instance of ServerOrClient class used for networking.
    /// </summary>
    private ServerOrClient _serverOrClient = ServerOrClient.ServerOrClientInstance;



    /// <summary>
    /// Initializes a new instance of the <see cref="MainPageViewModel"/> class.
    /// Sets up services, commands, event handlers, and initial state.
    /// </summary>
    public MainPageViewModel()
    {
        Shapes = new ObservableCollection<IShape>();
<<<<<<< HEAD
        userId = _serverOrClient.userId;
        userName = _serverOrClient.userName;
        userEmail = _serverOrClient.userEmail;
        _receivedDataService = new ReceivedDataService(userId);
=======
        _userId = _serverOrClient._userId;
        _userName = _serverOrClient._userName;
        _receivedDataService = new ReceivedDataService(_userId);
>>>>>>> d716447c
        _networkingService = new NetworkingService(_receivedDataService);
        if (_userId == 1)
        {
            _networkingService.StartHost();
        }
        else
        {
            _networkingService.StartClient();
        }
        RenderingService = new RenderingService(_networkingService, _undoRedoService, Shapes, _userId);
        _snapShotService = new SnapShotService(
            _networkingService,
            RenderingService,
            Shapes,
            _undoRedoService,
            userEmail
        );
        _moveShapeZIndexing = new MoveShapeZIndexing(Shapes);

        DownloadItems = new ListCollectionView(new List<SnapShotDownloadItem>());
        _snapShotService.OnSnapShotUploaded += RefreshDownloadItems;

        _receivedDataService.ShapeReceived += OnShapeReceived;
        _receivedDataService.ShapeDeleted += OnShapeDeleted;
        _receivedDataService.ShapeModified += OnShapeModified;
        _receivedDataService.ShapesClear += OnShapeClear;
        _receivedDataService.ShapeSendBackward += _moveShapeZIndexing.MoveShapeBackward;
        _receivedDataService.ShapeSendToBack += _moveShapeZIndexing.MoveShapeBack;
        _receivedDataService.ShapeLocked += OnShapeLocked;
        _receivedDataService.ShapeUnlocked += OnShapeUnlocked;

        Shapes.CollectionChanged += Shapes_CollectionChanged;

        Debug.WriteLine("ViewModel init start");
        SelectToolCommand = new RelayCommand<ShapeType>(SelectTool);
        DrawShapeCommand = new RelayCommand<object>(parameter =>
        {
            if (parameter is Tuple<IShape, string> args)
            {
                RenderingService.RenderShape(args.Item1, args.Item2);
            }
        });

        SelectShapeCommand = new RelayCommand<IShape>(SelectShape);
        DeleteShapeCommand = new RelayCommand(DeleteSelectedShape, () => SelectedShape != null);
        CanvasLeftMouseDownCommand = new RelayCommand<MouseButtonEventArgs>(
            OnCanvasLeftMouseDown
        );
        CanvasMouseMoveCommand = new RelayCommand<MouseEventArgs>(OnCanvasMouseMove);
        CanvasMouseUpCommand = new RelayCommand<MouseButtonEventArgs>(OnCanvasMouseUp);
        FinalizeTextBoxCommand = new RelayCommand(FinalizeTextBox);
        CancelTextBoxCommand = new RelayCommand(CancelTextBox);
        UndoCommand = new RelayCommand(CallUndo);
        RedoCommand = new RelayCommand(CallRedo);
        SelectColorCommand = new RelayCommand<string>(SelectColor);

        // Right-Click Menu Commands
        SendBackwardCommand = new RelayCommand<ShapeBase>(SendBackward);
        SendToBackCommand = new RelayCommand<ShapeBase>(SendToBack);
        EditTextCommand = new RelayCommand<ShapeBase>(EditText);

        SubmitCommand = new RelayCommand(async () => await SubmitFileName());
        OpenDownloadPopupCommand = new RelayCommand(OpenDownloadPopup);
        DownloadItemCommand = new RelayCommand(DownloadSelectedItem, () => CanDownload);

        OpenPopupCommand = new RelayCommand(OpenPopup);
        ClearShapesCommand = new RelayCommand(ClearShapes);

        OpenClearConfirmationCommand = new RelayCommand(OpenClearConfirmation);
        ConfirmClearCommand = new RelayCommand(ConfirmClear);
        CancelClearCommand = new RelayCommand(CancelClear);

        //Initialize Dark Mode to Light
        IsDarkMode = false;
        DefaultColor = "Black";
        Red = 0;
        Green = 0;
        Blue = 0;
        UpdateSelectedColor();

        // Initialize Dark Mode
        IsDarkMode = CheckIfDarkMode();

        // Set up timer to check time every minute
        _timer = new DispatcherTimer {
            Interval = TimeSpan.FromSeconds(10)
        };
        _timer.Tick += Timer_Tick;
        _timer.Start();

        //_whiteboardInstance = this;


    }
    
    /// <summary>
    /// Determines whether dark mode should be active based on the current time.
    /// Dark mode is active from 7 PM to 6 AM.
    /// </summary>
    /// <returns>True if dark mode should be active; otherwise, false.</returns>
    private bool CheckIfDarkMode()
    {
        TimeSpan now = DateTime.Now.TimeOfDay;
        var start = new TimeSpan(19, 0, 0); // 7 PM
        var end = new TimeSpan(6, 0, 0); // 6 AM

        // Dark Mode is active from 7 PM to 6 AM
        if (now >= start || now < end)
        {
            return true;
        }
        return false;
    }

    /// <summary>
    /// Event handler for the timer tick.
    /// Checks and updates dark mode based on the current time.
    /// </summary>
    /// <param name="sender">The source of the event.</param>
    /// <param name="e">Event arguments.</param>
    private void Timer_Tick(object sender, EventArgs e)
    {
        if (!_isDarkModeManuallySet)
        {
            bool currentDarkMode = CheckIfDarkMode();
            if (currentDarkMode != IsDarkMode)
            {
                _isUpdatingDarkModeFromTimer = true; // Indicate that the change is from the timer
                IsDarkMode = currentDarkMode;
                _isUpdatingDarkModeFromTimer = false; // Reset the flag
            }
        }
    }

    /// <summary>
    /// Opens the clear confirmation popup.
    /// </summary>
    private void OpenClearConfirmation()
    {
        IsClearConfirmationOpen = true;
    }

    /// <summary>
    /// Confirms the clearing of all shapes and closes the confirmation popup.
    /// </summary>
    private void ConfirmClear()
    {
        ClearShapes(); // Existing method to clear shapes
        IsClearConfirmationOpen = false;
    }

    /// <summary>
    /// Cancels the clear action and closes the confirmation popup.
    /// </summary>
    private void CancelClear()
    {
        IsClearConfirmationOpen = false;
    }

    /// <summary>
    /// Updates the background colors based on the dark mode setting.
    /// </summary>
    /// <param name="isDarkMode">Indicates whether dark mode is active.</param>
    private void UpdateBackground(bool isDarkMode)
    {
        if (isDarkMode)
        {
            PageBackground = new SolidColorBrush(Color.FromRgb(30, 30, 30)); // Dark gray
            CanvasBackground = new SolidColorBrush(Color.FromRgb(50, 50, 50)); // Slightly lighter
        }
        else
        {
            PageBackground = new SolidColorBrush(Color.FromRgb(245, 245, 245)); // Light gray
            CanvasBackground = new SolidColorBrush(Color.FromRgb(255, 255, 255)); // White
        }
    }
    /// <summary>
    /// Check whether downloadItems are initialized
    /// </summary>
    private bool _isDownloadItemsFilled = false;

    /// <summary>
    /// Opens the download popup.
    /// </summary>
    private void OpenDownloadPopup()
    {
        if (!_isDownloadItemsFilled) { InitializeDownloadItems(); }
        _isDownloadItemsFilled = true;
        IsDownloadPopupOpen = true;
        OnPropertyChanged(nameof(IsDownloadPopupOpen));
    }

    /// <summary>
    /// Downloads the selected snapshot item.
    /// </summary>
    /// <summary>
    /// Downloads the selected snapshot item.
    /// </summary>
    private void DownloadSelectedItem()
    {
        if (SelectedDownloadItem!=null)
        {
            IsDownloading = false;
            try
            {
                Debug.WriteLine($"Downloading item: {SelectedDownloadItem}");
                _snapShotService.DownloadSnapShot(SelectedDownloadItem);
                Debug.WriteLine("Download Complete");
            }
            catch (Exception ex)
            {
                Debug.WriteLine($"Download failed: {ex.Message}");
            }
            finally
            {
                // Re-enable UI elements
                IsDownloading = false;
            }
        }

        // Close the popup after download
        IsDownloadPopupOpen = false;
        OnPropertyChanged(nameof(IsDownloadPopupOpen));
    }

    /// <summary>
    /// Initializes the download items by fetching snapshots asynchronously.
    /// </summary>
    private async void InitializeDownloadItems()
    {
        List<SnapShotDownloadItem> newSnaps = await _snapShotService.GetSnaps("a",true);
        DownloadItems = new ListCollectionView(newSnaps);
        OnPropertyChanged(nameof(DownloadItems));
    }

    /// <summary>
    /// Refreshes the download items by fetching the latest snapshots asynchronously.
    /// </summary>
    private async void RefreshDownloadItems()
    {
        
        List<SnapShotDownloadItem> newSnaps = await _snapShotService.GetSnaps("a",false);
        DownloadItems = new ListCollectionView(newSnaps);
        OnPropertyChanged(nameof(DownloadItems));
    }

    /// <summary>
    /// Sends the specified shape one step backward in the Z-order.
    /// </summary>
    /// <param name="shape">The shape to move backward.</param>
    private void SendBackward(IShape shape)
    {
        _moveShapeZIndexing.MoveShapeBackward(shape);
        RenderingService.RenderShape(shape, "INDEX-BACKWARD");
    }

    /// <summary>
    /// Sends the specified shape to the back of the Z-order.
    /// </summary>
    /// <param name="shape">The shape to send to the back.</param>
    private void SendToBack(IShape shape)
    {
        _moveShapeZIndexing.MoveShapeBack(shape);
        RenderingService.RenderShape(shape, "INDEX-BACK");
    }

    /// <summary>
    /// Updates the selected color based on the RGB components.
    /// </summary>
    private void UpdateSelectedColor()
    {
        SelectedColor = Color.FromRgb(Red, Green, Blue);
    }

    /// <summary>
    /// Selects a color based on the provided color name.
    /// Adjusts the current color if dark mode is active and the selected color is black.
    /// </summary>
    /// <param name="colorName">The name of the color to select.</param>
    private void SelectColor(string colorName)
    {
        var color = (Color)ColorConverter.ConvertFromString(colorName);
        SelectedColor = color;
        if (IsDarkMode && colorName == "Black")
        {
            CurrentColor = Colors.White;
        }
        else
        {
            CurrentColor = color;
        }
    }

    /// <summary>
    /// Performs an undo operation if possible.
    /// </summary>
    private void CallUndo()
    {
        if (_undoRedoService._undoList.Count > 0)
        {
            RenderingService.RenderShape(null, "UNDO");
        }
    }

    /// <summary>
    /// Performs a redo operation if possible.
    /// </summary>
    private void CallRedo()
    {
        if (_undoRedoService._redoList.Count > 0)
        {
            RenderingService.RenderShape(null, "REDO");
        }
    }

    /// <summary>
    /// Opens the popup window for submitting a snapshot filename.
    /// </summary>
    private void OpenPopup()
    {
        SnapShotFileName = "";
        IsPopupOpen = true;
    }

    /// <summary>
    /// Submits the snapshot filename and uploads the snapshot asynchronously.
    /// </summary>
    /// <returns>A task that represents the asynchronous operation.</returns>
    private async Task SubmitFileName()
    {
        IsUploading = true;

        try
        {
            // Call the asynchronous upload method
            await _snapShotService.UploadSnapShot(SnapShotFileName, Shapes, false);
            IsPopupOpen = false;
            Debug.WriteLine("Snapshot uploaded successfully.");
        }
        catch (Exception ex)
        {
            Debug.WriteLine($"Upload failed: {ex.Message}");
        }
        finally
        {
            // Re-enable UI elements
            IsUploading = false;
        }
    }

    /// <summary>
    /// Clears all shapes from the canvas.
    /// </summary>
    private void ClearShapes()
    {
        RenderingService.RenderShape(null, "CLEAR");
    }

    /// <summary>
    /// Stops the host and updates the hosting state.
    /// </summary>
    private void StopHost()
    {
        IsHost = false;
        _networkingService.StopHost();
    }

    /// <summary>
    /// Selects the drawing tool based on the specified shape type.
    /// </summary>
    /// <param name="tool">The shape type to select as the current tool.</param>
    private void SelectTool(ShapeType tool)
    {
        CurrentTool = tool;
        //for textbox
        //TextInput = string.Empty;
    }

    /// <summary>
    /// Selects the specified shape.
    /// </summary>
    /// <param name="shape">The shape to select.</param>
    private void SelectShape(IShape shape) { }

    /// <summary>
    /// Deletes the specified shape by rendering a delete action.
    /// </summary>
    /// <param name="shape">The shape to delete.</param>
    private void DeleteShape(IShape shape)
    {
        RenderingService.RenderShape(shape, "DELETE");
    }

    
    /// <summary>
    /// Deletes the currently selected shape and clears the selection.
    /// </summary>
    private void DeleteSelectedShape()
    {
        if (SelectedShape != null)
        {
            RenderingService.RenderShape(SelectedShape, "DELETE");
            SelectedShape = null;
        }
    }

    /// <summary>
    /// Determines whether a given point is over the specified shape.
    /// Uses simple bounding box hit testing.
    /// </summary>
    /// <param name="shape">The shape to test against.</param>
    /// <param name="point">The point to test.</param>
    /// <returns>True if the point is over the shape; otherwise, false.</returns>
    public bool IsPointOverShape(IShape shape, Point point)
    {
        // Simple bounding box hit testing
        Rect bounds = shape.GetBounds();
        return bounds.Contains(point);
    }

    /// <summary>
    /// Edits the text of the specified shape if it is a <see cref="TextShape"/>.
    /// Activates the textbox for editing.
    /// </summary>
    /// <param name="shape">The shape to edit.</param>
    private void EditText(IShape shape)
    {
        if (shape is TextShape textShape)
        {
            if (CurrentTool == ShapeType.Select)
            {
                // Found a TextShape under the click
                _currentTextShape = textShape;
                IsTextBoxActive = true;
                //Shapes.Remove(_currentTextShape);

                _currentTextShape.Color = "#FFFFFF";
                _currentTextShape.OnPropertyChanged(null);
                //OnPropertyChanged(nameof(textShape.Color));
                // Create a TextboxModel over the existing TextShape
                var textboxModel = new TextboxModel
                {
                    X = textShape.X,
                    Y = textShape.Y,
                    Width = textShape.Width,
                    Height = textShape.Height,
                    Text = textShape.Text,
                };
                _currentTextboxModel = textboxModel;
                Shapes.Add(textboxModel);
                OnPropertyChanged(nameof(TextBoxVisibility));
            }
        }
    }

    /// <summary>
    /// Handles the left mouse button down event on the canvas.
    /// Initiates shape drawing, selection, or textbox activation based on the current tool.
    /// </summary>
    /// <param name="e">Mouse button event arguments.</param>
    private void OnCanvasLeftMouseDown(MouseButtonEventArgs e)
    {
        // Pass the canvas as the element
        if (IsTextBoxActive == true)
        {
            FinalizeTextBox();
        }
        if (e.Source is FrameworkElement canvas)
        {
            canvas.CaptureMouse(); // Capture the mouse
            _capturedElement = canvas; // Store the captured element
            _startPoint = e.GetPosition(canvas);
            if (CurrentTool == ShapeType.Select)
            {
                // Implement selection logic
                //if (SelectedShape != null)
                //{
                //    SelectedShape.IsSelected = false;
                //}
                _isSelecting = true;
                bool loopBreaker = false;
                foreach (IShape? shape in Shapes.Reverse())
                {
                    if (IsPointOverShape(shape, _startPoint))
                    {

                        if (shape.IsLocked && shape.LockedByUserID != _networkingService._clientID)
                        {
                            // Shape is locked by someone else

                            if (SelectedShape != null)
                            {
                                SelectedShape.LockedByUserID = -1;

                                RenderingService.RenderShape(SelectedShape, "UNLOCK");
                            }

                            SelectedShape = null;
                            _isSelecting = false;
                            MessageBox.Show("This shape is locked by another user.", "Locked", MessageBoxButton.OK, MessageBoxImage.Information);
                            loopBreaker = true;
                            break;
                        }
                        else
                        {

                            if (SelectedShape != null)
                            {
                                SelectedShape.LockedByUserID = -1;

                                RenderingService.RenderShape(SelectedShape, "UNLOCK");
                            }
                            SelectedShape = shape;

                            Debug.WriteLine(shape.IsSelected);
                            _lastMousePosition = _startPoint;
                            _isSelecting = true;
                            shape.LockedByUserID = _networkingService._clientID;
                            RenderingService.RenderShape(shape, "LOCK");
                            loopBreaker = true;
                            break;
                        }
                    }
                }

                if (loopBreaker == false)
                {

                    _isSelecting = false;
                    if (SelectedShape != null)
                    {
                        SelectedShape.LockedByUserID = -1;

                        RenderingService.RenderShape(SelectedShape, "UNLOCK");
                    }
                    SelectedShape = null;

                }
            }
            else if (CurrentTool == ShapeType.Text)
            {
                // Get the position of the click

                Point position = e.GetPosition((IInputElement)e.Source);
                var textboxModel = new TextboxModel {
                    X = position.X,
                    Y = position.Y,
                    Width = 150,
                    Height = 30,
                };

                _currentTextboxModel = textboxModel;
                TextInput = string.Empty;
                IsTextBoxActive = true;
                Shapes.Add(textboxModel);
                OnPropertyChanged(nameof(TextBoxVisibility));
            }
            else
            {
                // Start drawing a new shape
                IShape newShape = CreateShape(_startPoint);
                if (newShape != null)
                {
                    newShape.BoundingBoxColor = "blue";
                    Shapes.Add(newShape);
                    if (SelectedShape != null)
                    {
                        SelectedShape.LockedByUserID = -1;

                        RenderingService.RenderShape(SelectedShape, "UNLOCK");
                    }
                    SelectedShape = newShape;
                }
            }
        }
    }

    /// <summary>
    /// Moves the specified shape based on the current mouse position.
    /// Updates the shape's position properties accordingly.
    /// </summary>
    /// <param name="shape">The shape to move.</param>
    /// <param name="currentPoint">The current mouse position.</param>
    private void MoveShape(IShape shape, Point currentPoint)
    {
        Vector delta = currentPoint - _lastMousePosition;
        switch (shape)
        {
            case LineShape line:
                line.StartX += delta.X;
                line.StartY += delta.Y;
                line.EndX += delta.X;
                line.EndY += delta.Y;
                break;
            case CircleShape circle:
                circle.CenterX += delta.X;
                circle.CenterY += delta.Y;
                break;
            case ScribbleShape scribble:
                for (int i = 0; i < scribble.Points.Count; i++)
                {
                    scribble.Points[i] = new Point(
                        scribble.Points[i].X + delta.X,
                        scribble.Points[i].Y + delta.Y
                    );
                }
                break;
            case TextShape text:
                text.X += delta.X;
                text.Y += delta.Y;
                break;
        }

        // Notify property changes
        if (shape is ShapeBase shapeBase)
        {
            shapeBase.OnPropertyChanged(null); // Notify all properties have changed
        }
    }

    /// <summary>
    /// Handles the mouse move event on the canvas.
    /// Updates the shape being drawn or moved based on the current tool and mouse state.
    /// </summary>
    /// <param name="e">Mouse event arguments.</param>
    private void OnCanvasMouseMove(MouseEventArgs e)
    {
        //without textbox
        if (e.LeftButton == MouseButtonState.Pressed && SelectedShape != null)
        {
            if (e.Source is FrameworkElement canvas)
            {
                Point currentPoint = e.GetPosition(canvas);
                if (_isDragging)
                {
                    if (CurrentTool == ShapeType.Select && SelectedShape != null)
                    {
                        MoveShape(SelectedShape, currentPoint);
                        _lastMousePosition = currentPoint;
                    }
                    else if (SelectedShape != null)
                    {
                        UpdateShape(SelectedShape, currentPoint);
                    }
                }
            }
        }
    }

    /// <summary>
    /// Handles the left mouse button up event on the canvas.
    /// Finalizes shape drawing or selection based on the current state.
    /// </summary>
    /// <param name="e">Mouse button event arguments.</param>
    private void OnCanvasMouseUp(MouseButtonEventArgs e)
    {
        if (_capturedElement != null)
        {
            _capturedElement.ReleaseMouseCapture(); // Release the mouse capture
            _capturedElement = null;
        }

        //without textbox
        if (SelectedShape != null && !_isSelecting)
        {
            // Finalize shape drawing
            RenderingService.RenderShape(SelectedShape, "CREATE");
            SelectedShape = null;
        }
        else if (IsShapeSelected)
        {
            RenderingService.RenderShape(SelectedShape, "MODIFY");
            Debug.WriteLine(SelectedShape.IsSelected);
            //SelectedShape = null;
        }
        _isSelecting = false;
    }

    /// <summary>
    /// Creates a new shape based on the current tool and starting point.
    /// Initializes shape properties such as color, thickness, and position.
    /// </summary>
    /// <param name="startPoint">The starting point of the shape.</param>
    /// <returns>A new instance of a shape implementing <see cref="IShape"/>.</returns>
    public IShape CreateShape(Point startPoint)
    {
        IShape shape = null;
        switch (CurrentTool)
        {
            case ShapeType.Pencil:
                var scribbleShape = new ScribbleShape
                {
                    Color = SelectedColor.ToString(),
                    StrokeThickness = SelectedThickness,
                    Points = new System.Collections.Generic.List<Point> { startPoint },
                };

                shape = scribbleShape;
                break;
            case ShapeType.Line:
                var lineShape = new LineShape
                {
                    StartX = startPoint.X,
                    StartY = startPoint.Y,
                    EndX = startPoint.X,
                    EndY = startPoint.Y,
                    Color = SelectedColor.ToString(),
                    StrokeThickness = SelectedThickness,
                };

                shape = lineShape;
                break;
            case ShapeType.Circle:
                var circleShape = new CircleShape
                {
                    CenterX = startPoint.X,
                    CenterY = startPoint.Y,
                    RadiusX = 0,
                    RadiusY = 0,
                    Color = SelectedColor.ToString(),
                    StrokeThickness = SelectedThickness,
                };

                shape = circleShape;
                break;
        }
        shape.UserID = _networkingService._clientID;
        shape.ShapeId = Guid.NewGuid();
        return shape;
    }

    /// <summary>
    /// Updates the shape's properties based on the current point.
    /// </summary>
    /// <param name="shape">The shape to update.</param>
    /// <param name="currentPoint">The current position of the mouse.</param>
    private void UpdateShape(IShape shape, Point currentPoint)
    {
        switch (shape)
        {
            case ScribbleShape scribble:
                scribble.AddPoint(currentPoint);
                break;
            case LineShape line:
                line.EndX = currentPoint.X;
                line.EndY = currentPoint.Y;
                break;
            case CircleShape circle:
                circle.RadiusX = Math.Abs(currentPoint.X - circle.CenterX);
                circle.RadiusY = Math.Abs(currentPoint.Y - circle.CenterY);
                break;
        }
    }

    /// <summary>
    /// Handles the event when a shape is received from the network.
    /// Adds the shape to the canvas and updates undo history if required.
    /// </summary>
    /// <param name="shape">The received shape.</param>
    /// <param name="addToUndo">Indicates whether to update the undo history.</param>
    private void OnShapeReceived(IShape shape, bool addToUndo)
    {
        Application.Current.Dispatcher.Invoke(() =>
        {
            shape.IsSelected = false;
            Shapes.Add(shape);
            IShape newShape = shape.Clone();
            _networkingService._synchronizedShapes.Add(newShape);
            if (addToUndo)
            {
                _undoRedoService.RemoveLastModified(_networkingService, shape);
            }
        });
    }

    /// <summary>
    /// Locks the specified shape and updates its appearance based on the locking user.
    /// </summary>
    /// <param name="shape">The shape to lock.</param>
    private void OnShapeLocked(IShape shape)
    {
        IShape? existingShape = Shapes.FirstOrDefault(s =>
               s.ShapeId == shape.ShapeId && s.UserID == shape.UserID
           );

        existingShape.IsLocked = true;
        existingShape.LockedByUserID = shape.LockedByUserID;
        existingShape.IsSelected = true;

        if (existingShape.LockedByUserID != ClientID)
        {
            existingShape.BoundingBoxColor = "red";
        }

        else if (existingShape.LockedByUserID == ClientID)
        {

            existingShape.BoundingBoxColor = "blue";
        }
    
    }

    /// <summary>
    /// Unlocks the specified shape and updates its appearance.
    /// </summary>
    /// <param name="shape">The shape to unlock.</param>
    private void OnShapeUnlocked(IShape shape)
    {
        IShape? existingShape = Shapes.FirstOrDefault(s =>
               s.ShapeId == shape.ShapeId && s.UserID == shape.UserID
           );

        existingShape.IsLocked = false;
        existingShape.LockedByUserID = -1;
        existingShape.IsSelected = false;
        if (existingShape.LockedByUserID != ClientID)
        {
            existingShape.BoundingBoxColor = "blue";
        }
    }


    /// <summary>
    /// Modifies the properties of an existing shape based on a received shape update.
    /// </summary>
    /// <param name="shape">The modified shape.</param>
    private void OnShapeModified(IShape shape)
    {
        Application.Current.Dispatcher.Invoke(() =>
        {
            shape.IsSelected = false;
            //Shapes.Add(shape);

            IShape? existingShape = Shapes.FirstOrDefault(s =>
                s.ShapeId == shape.ShapeId && s.UserID == shape.UserID
            );

            switch (shape.ShapeType)
            {
                case "Circle":
                    if (
                        existingShape is CircleShape existingCircle
                        && shape is CircleShape modifiedCircle
                    )
                    {
                        existingCircle.LastModifierID = modifiedCircle.LastModifierID;
                        existingCircle.Color = modifiedCircle.Color;
                        existingCircle.StrokeThickness = modifiedCircle.StrokeThickness;

                        // Update Circle-specific properties
                        existingCircle.CenterX = modifiedCircle.CenterX;
                        existingCircle.CenterY = modifiedCircle.CenterY;
                        existingCircle.RadiusX = modifiedCircle.RadiusX;
                        existingCircle.RadiusY = modifiedCircle.RadiusY;
                        existingCircle.ZIndex = modifiedCircle.ZIndex;
                    }
                    break;
                case "Line":
                    if (
                        existingShape is LineShape existingLine
                        && shape is LineShape modifiedLine
                    )
                    {
                        // Update common properties
                        existingLine.LastModifierID = modifiedLine.LastModifierID;
                        existingLine.Color = modifiedLine.Color;
                        existingLine.StrokeThickness = modifiedLine.StrokeThickness;

                        // Update Line-specific properties
                        existingLine.StartX = modifiedLine.StartX;
                        existingLine.StartY = modifiedLine.StartY;
                        existingLine.EndX = modifiedLine.EndX;
                        existingLine.EndY = modifiedLine.EndY;
                        existingLine.ZIndex = modifiedLine.ZIndex;
                    }
                    break;
                case "Scribble":
                    if (
                        existingShape is ScribbleShape existingScribble
                        && shape is ScribbleShape modifiedScribble
                    )
                    {
                        // Update common properties
                        existingScribble.LastModifierID = modifiedScribble.LastModifierID;
                        existingScribble.Color = modifiedScribble.Color;
                        existingScribble.StrokeThickness = modifiedScribble.StrokeThickness;

                        // Update Scribble-specific properties
                        existingScribble.Points = new List<Point>(modifiedScribble.Points);
                        existingScribble.ZIndex = modifiedScribble.ZIndex;
                    }
                    break;
                case "TextShape":
                    if (
                        existingShape is TextShape existingText
                        && shape is TextShape modifiedText
                    )
                    {
                        // Update common properties
                        existingText.LastModifierID = modifiedText.LastModifierID;
                        existingText.Color = modifiedText.Color;
                        existingText.StrokeThickness = modifiedText.StrokeThickness;

                        // Update TextShape-specific properties
                        existingText.Text = modifiedText.Text;
                        existingText.X = modifiedText.X;
                        existingText.Y = modifiedText.Y;
                        existingText.FontSize = modifiedText.FontSize;
                        existingText.ZIndex = modifiedText.ZIndex;
                    }
                    break;
            }

            IShape newShape = shape.Clone();
            _undoRedoService.RemoveLastModified(_networkingService, shape);
        });
    }

    /// <summary>
    /// Deletes the specified shape from the canvas and updates the synchronized shapes.
    /// </summary>
    /// <param name="shape">The shape to delete.</param>
    private void OnShapeDeleted(IShape shape)
    {
        Application.Current.Dispatcher.Invoke(() =>
        {
            foreach (IShape s in Shapes)
            {
                if (s.ShapeId == shape.ShapeId)
                {
                    Shapes.Remove(s);
                    break;
                }
            }
            _networkingService._synchronizedShapes.Remove(shape);
        });
    }

    /// <summary>
    /// Clears all shapes from the canvas and resets undo/redo history and synchronized shapes.
    /// </summary>
    private void OnShapeClear()
    {
        Application.Current.Dispatcher.Invoke(() =>
        {
            Shapes.Clear();
            _undoRedoService._redoList.Clear();
            _undoRedoService._undoList.Clear();
            _networkingService._synchronizedShapes.Clear();
        });
    }

    /// <summary>
    /// Cancels text box input and clears the current text box model.
    /// </summary>
    public void CancelTextBox()
    {
        TextInput = string.Empty;
        IsTextBoxActive = false;
        _currentTextShape = null;
        OnPropertyChanged(nameof(TextBoxVisibility));
    }

    /// <summary>
    /// Finalizes text box input and updates or creates a text shape accordingly.
    /// </summary>
    public void FinalizeTextBox()
    {
        if ((_currentTextboxModel != null))
        {
            if (!string.IsNullOrEmpty(_currentTextboxModel.Text))
            {
                if (_currentTextShape != null)
                {
                    // We are editing an existing TextShape
                    _currentTextShape.Text = _currentTextboxModel.Text;
                    _currentTextShape.Color = "black";
                    _currentTextShape.LastModifierID = _networkingService._clientID;
                    _currentTextShape.X = _currentTextboxModel.X;
                    _currentTextShape.Y = _currentTextboxModel.Y;

                    
                    _currentTextShape.OnPropertyChanged(null);
                    RenderingService.RenderShape(_currentTextShape, "MODIFY");
                }
                else
                {
                    // Create a new TextShape
                    var textShape = new TextShape {
                        X = _currentTextboxModel.X,
                        Y = _currentTextboxModel.Y,
                        Text = _currentTextboxModel.Text,
                        Color = SelectedColor.ToString(),
                        FontSize = TextBoxFontSize,
                        ShapeId = Guid.NewGuid(),
                        UserID = _networkingService._clientID,
                        LastModifierID = _networkingService._clientID
                    };
                    Shapes.Add(textShape);
                    RenderingService.RenderShape(textShape, "CREATE");
                }
            }
            TextInput = string.Empty;
            IsTextBoxActive = false;
            Shapes.Remove(_currentTextboxModel);
            _currentTextboxModel = null;
            _currentTextShape = null;
            OnPropertyChanged(nameof(TextBoxVisibility));
        }
    }

    /// <summary>
    /// Notifies listeners of property value changes.
    /// </summary>
    /// <param name="propertyName">The name of the property that changed.</param>
    protected void OnPropertyChanged(string propertyName)
    {
        PropertyChanged?.Invoke(this, new PropertyChangedEventArgs(propertyName));
    }

    public IShape HoveredShape
    {
        get => _hoveredShape;
        set
        {
            if (_hoveredShape != value)
            {
                _hoveredShape = value;
                OnPropertyChanged(nameof(HoveredShape));
                OnPropertyChanged(nameof(HoveredShapeDetails));
            }
        }
    }

    /// <summary>
    /// Gets details about the currently hovered shape, such as creator and modifier.
    /// </summary>
    public string HoveredShapeDetails
    {
        get
        {
            if (HoveredShape == null)
            {
                return string.Empty;
            }
            string colorHex = HoveredShape.Color.ToString();
            // Customize the details based on the shape type
            string details =
                $"Created By: {HoveredShape.UserID}\n"
                + $"Last Modified By: {HoveredShape.LastModifierID}\n";
            return details;
        }
    }

    /// <summary>
    /// Gets or sets a value indicating whether a shape is currently hovered over.
    /// </summary>
    public bool IsShapeHovered
    {
        get => _isShapeHovered;
        set
        {
            if (_isShapeHovered != value)
            {
                _isShapeHovered = value;
                OnPropertyChanged(nameof(IsShapeHovered));
            }
        }
    }

    /// <summary>
    /// Gets or sets a value indicating whether dark mode is enabled.
    /// </summary>
    public bool IsDarkMode
    {
        get => _isDarkMode;
        set
        {
            if (_isDarkMode != value)
            {
                _isDarkMode = value;
                OnPropertyChanged(nameof(IsDarkMode));
                UpdateBackground(IsDarkMode);
                if (value == true)
                {
                    DefaultColor = "White";
                    if (_selectedColor == Colors.Black)
                    {
                        CurrentColor = Colors.White;
                    }
                }
                else
                {
                    DefaultColor = "Black";
                    if (_selectedColor == Colors.Black)
                    {
                        CurrentColor = Colors.Black;
                    }
                }

                // Set manual override flag only if the change is user-initiated
                if (!_isUpdatingDarkModeFromTimer)
                {
                    _isDarkModeManuallySet = true;
                }
            }
        }
    }

    /// <summary>
    /// Gets or sets the background color for the page.
    /// </summary>
    public Brush PageBackground
    {
        get => _pageBackground;
        set
        {
            if (_pageBackground != value)
            {
                _pageBackground = value;
                OnPropertyChanged(nameof(PageBackground));
            }
        }
    }

    /// <summary>
    /// Gets or sets the background color for the canvas.
    /// </summary>
    public Brush CanvasBackground
    {
        get => _canvasBackground;
        set
        {
            if (_canvasBackground != value)
            {
                _canvasBackground = value;
                OnPropertyChanged(nameof(CanvasBackground));
            }
        }
    }
}<|MERGE_RESOLUTION|>--- conflicted
+++ resolved
@@ -125,14 +125,9 @@
     private Brush _canvasBackground = new SolidColorBrush(Color.FromRgb(245, 245, 245)); // Light
     private static MainPageViewModel s_whiteboardInstance;
     private readonly ReceivedDataService _receivedDataService;
-<<<<<<< HEAD
     public string userName;
     public int userId;
     public string userEmail;
-=======
-    public string _userName;
-    public int _userId;
->>>>>>> d716447c
 
     private static readonly object s_padlock = new object();
     public static MainPageViewModel WhiteboardInstance
@@ -727,16 +722,11 @@
     public MainPageViewModel()
     {
         Shapes = new ObservableCollection<IShape>();
-<<<<<<< HEAD
+
         userId = _serverOrClient.userId;
         userName = _serverOrClient.userName;
         userEmail = _serverOrClient.userEmail;
         _receivedDataService = new ReceivedDataService(userId);
-=======
-        _userId = _serverOrClient._userId;
-        _userName = _serverOrClient._userName;
-        _receivedDataService = new ReceivedDataService(_userId);
->>>>>>> d716447c
         _networkingService = new NetworkingService(_receivedDataService);
         if (_userId == 1)
         {
